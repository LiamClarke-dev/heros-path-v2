--- conflicted
+++ resolved
@@ -532,10 +532,6 @@
   - Reference BRAND_GUIDELINES.md in documentation and code comments.
 
 ---
-<<<<<<< HEAD
-
-*For each section above, update the relevant files and documentation, always referencing the specific section of docs/BRAND_GUIDELINES.md in code comments or doc headers. Use this document as the central place to summarize and track these integrations.*
-=======
 
 *For each section above, update the relevant files and documentation, always referencing the specific section of docs/BRAND_GUIDELINES.md in code comments or doc headers. Use this document as the central place to summarize and track these integrations.*
 
@@ -543,7 +539,6 @@
 
 *Last Updated: 15 July 2025*  
 *Next Review: August 2025*
->>>>>>> f056bebf
 
 ---
 

--- conflicted
+++ resolved
@@ -1,21 +1,4 @@
 /*
-<<<<<<< HEAD
- * BRAND GUIDELINES INTEGRATION
- * ============================
- *
- * The color palette, typography, and spacing variables in this file are mapped directly to the updated brand guidelines:
- *   See docs/BRAND_GUIDELINES.md
- *
- * For color palette and semantic color tokens, consult:
- *   → Visual Identity System > Color Palette (docs/BRAND_GUIDELINES.md)
- * For typography scale and font usage, consult:
- *   → Visual Identity System > Typography System (docs/BRAND_GUIDELINES.md)
- * For spacing and layout, consult:
- *   → UI Style Patterns > Spacing System (docs/BRAND_GUIDELINES.md)
- *
- * When updating or adding theme variables, always reference the appropriate section of the brand guidelines for rationale and consistency.
- */
-=======
  * THEME SYSTEM (COMPLETE UI & MAP STYLING)
  * =========================================
  * 
@@ -115,7 +98,6 @@
  * 20. Add theme AI - AI-powered theme suggestions based on user preferences
  */
 
->>>>>>> fbf95c74
 // styles/theme.js
 // Enhanced theme system with multiple UI themes and map styles
 
@@ -136,7 +118,6 @@
 };
 
 // Light Theme
-// Color palette and semantic tokens below are mapped to 'Visual Identity System > Color Palette' in docs/BRAND_GUIDELINES.md
 const lightTheme = {
   primary: '#007AFF',
   secondary: '#5856D6',
@@ -187,7 +168,6 @@
 };
 
 // Dark Theme
-// Color palette and semantic tokens below are mapped to 'Visual Identity System > Color Palette' in docs/BRAND_GUIDELINES.md
 const darkTheme = {
   primary: '#0A84FF',
   secondary: '#5E5CE6',
@@ -237,8 +217,7 @@
   onError: '#FFFFFF'
 };
 
-// Adventure Theme
-// Color palette and semantic tokens below are mapped to 'Visual Identity System > Color Palette' in docs/BRAND_GUIDELINES.md
+// Adventure Theme (Zelda-inspired)
 const adventureTheme = {
   primary: '#4A90E2',
   secondary: '#F5A623',
@@ -682,6 +661,10 @@
 
 // Theme selector function
 export const getTheme = (themeType = THEME_TYPES.LIGHT) => {
+  if (__DEV__) {
+    console.debug('[THEME]', 'getTheme called', { themeType, availableTypes: Object.values(THEME_TYPES) });
+  }
+  
   let result;
   switch (themeType) {
     case THEME_TYPES.DARK:
@@ -696,11 +679,23 @@
       break;
   }
   
+  if (__DEV__) {
+    console.debug('[THEME]', 'getTheme result', { 
+      themeType, 
+      resultExists: !!result, 
+      resultKeys: result ? Object.keys(result) : null 
+    });
+  }
+  
   return result;
 };
 
 // Fallback theme for when theme context is not ready
 export const getFallbackTheme = () => {
+  if (__DEV__) {
+    console.debug('[THEME]', 'getFallbackTheme called');
+  }
+  
   const fallback = {
     ...lightTheme,
     // Ensure all properties are available
@@ -710,6 +705,13 @@
     onError: '#FFFFFF'
   };
   
+  if (__DEV__) {
+    console.debug('[THEME]', 'getFallbackTheme result', { 
+      fallbackExists: !!fallback, 
+      fallbackKeys: fallback ? Object.keys(fallback) : null 
+    });
+  }
+  
   return fallback;
 };
 
@@ -731,7 +733,6 @@
   xxl: 48,
 };
 
-// Typography system below is mapped to 'Visual Identity System > Typography System' in docs/BRAND_GUIDELINES.md
 export const Typography = {
   h1: { fontSize: 28, fontWeight: '700' },
   h2: { fontSize: 24, fontWeight: '600' },
@@ -744,7 +745,6 @@
   bold: { fontWeight: 'bold' }, // Added for compatibility
 };
 
-// Spacing system below is mapped to 'UI Style Patterns > Spacing System' in docs/BRAND_GUIDELINES.md
 export const Layout = {
   borderRadius: 8,
   borderRadiusLarge: 12,
@@ -795,17 +795,4 @@
     shadowRadius: 4.65,
     elevation: 8,
   },
-};
-
-// ---------------------------------------------------------------------------
-// GLOBAL FALLBACK
-// Ensure `global.colors` always exists (Hermes will crash if any file references
-// `colors` at module scope before ThemeContext is ready). We attach a fallback
-// *once* when this theme file is first imported.
-// ---------------------------------------------------------------------------
-if (typeof globalThis !== 'undefined' && !globalThis.colors) {
-  // Provide the light theme as a safe default — components will still override
-  // it with ThemeContext once they mount.
-  // eslint-disable-next-line no-undef
-  globalThis.colors = getFallbackTheme();
-}+};
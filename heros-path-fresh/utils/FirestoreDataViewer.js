/*
 * FIRESTORE DATA VIEWER (DATABASE DEBUGGING & INSPECTION UTILITY)
 * ================================================================
 * 
 * PURPOSE:
 * This utility provides controlled access to view and inspect Firestore database
 * content for debugging, development, and support purposes. It offers safe,
 * read-only access to user data with proper access controls and data formatting
 * for development and troubleshooting workflows. Think of it as the "database
 * inspector" that helps developers understand and debug data issues without
 * compromising user privacy or security.
 * 
 * FUNCTIONALITY:
 * - Safe Data Viewing: Read-only access to Firestore collections and documents
 * - User Data Inspection: View user-specific journeys, profiles, and discoveries
 * - Data Statistics: Generate statistics and summaries of user data
 * - Export Capabilities: Export user data for analysis or support purposes
 * - Access Control: Ensure users can only access their own data
 * - Data Formatting: Format database data for human-readable display
 * - Query Optimization: Efficient queries with pagination and filtering
 * - Error Handling: Graceful handling of missing or invalid data
 * - Debug Logging: Detailed logging for debugging database operations
 * - Privacy Protection: Strict access controls and data minimization
 * 
 * WHY IT EXISTS:
 * During development and support, developers need to inspect database content
 * to debug issues, verify data integrity, and understand user problems. However,
 * direct database access can be dangerous and violate privacy. This utility
 * provides a safe, controlled way to view necessary data while maintaining
 * security and privacy protections.
 * 
 * KEY CAPABILITIES:
 * 1. **Journey Inspection**: View user walking routes and journey metadata
 * 2. **Profile Viewing**: Access user profile information for support
 * 3. **Data Statistics**: Generate summaries and statistics about user data
 * 4. **Export Functions**: Export data for analysis or user data requests
 * 5. **Access Validation**: Ensure proper access controls and permissions
 * 6. **Data Formatting**: Present data in human-readable formats
 * 7. **Query Optimization**: Efficient data retrieval with proper pagination
 * 8. **Error Recovery**: Handle missing or corrupted data gracefully
 * 
 * SECURITY FEATURES:
 * - User Access Validation: Users can only access their own data
 * - Read-Only Operations: No write, update, or delete capabilities
 * - Data Minimization: Only access necessary data fields
 * - Audit Logging: Log all data access for security monitoring
 * - Privacy Protection: Respect user privacy and data protection regulations
 * 
 * RELATIONSHIPS:
 * - Uses Firebase/Firestore for database access
 * - Integrates with Logger for detailed operation tracking
 * - Works with user authentication system for access control
 * - Used by SettingsScreen for debugging and support features
 * - May be used by support tools and development debugging
 * - Coordinates with data migration and backup systems
 * 
 * REFERENCED BY:
 * - SettingsScreen.js (for developer debugging features)
 * - Support and troubleshooting workflows
 * - Development debugging and testing processes
 * - Data analysis and user research activities
 * - User data export requests (GDPR, CCPA compliance)
 * 
 * REFERENCES:
 * - Firebase/Firestore (for database access)
 * - Logger.js (for operation tracking and debugging)
 * - Firebase authentication (for user validation)
 * - Firestore security rules (for access control)
 * - Data protection and privacy frameworks
 * 
 * IMPORTANCE TO APP:
 * MEDIUM - This utility is important for development and support but not
 * user-facing functionality. It enables effective debugging and support
 * while maintaining security, which is crucial for app maintenance and
 * user satisfaction when issues arise.
 * 
 * IMPROVEMENT SUGGESTIONS:
 * 1. Add data visualization - visual charts and graphs for data analysis
 * 2. Add data comparison - compare data between different time periods
 * 3. Add data validation - verify data integrity and consistency
 * 4. Add data search - search through user data with various criteria
 * 5. Add data filtering - advanced filtering options for large datasets
 * 6. Add data aggregation - aggregate statistics across multiple users
 * 7. Add data export formats - support multiple export formats (JSON, CSV, etc.)
 * 8. Add data privacy controls - enhanced privacy protection and anonymization
 * 9. Add data access logging - detailed audit trails for compliance
 * 10. Add data health monitoring - monitor database health and performance
 * 11. Add data backup verification - verify backup integrity and completeness
 * 12. Add data migration support - assist with data migration and validation
 * 13. Add data analytics - insights about data patterns and usage
 * 14. Add data compliance tools - ensure GDPR, CCPA, and other regulatory compliance
 * 15. Add data documentation - automatic documentation of data structures
 * 16. Add data testing - tools for testing data operations and integrity
 * 17. Add data optimization - identify and optimize inefficient data patterns
 * 18. Add data security scanning - scan for potential security issues
 * 19. Add data recovery tools - assist with data recovery from backups
 * 20. Add data automation - automate routine data maintenance and monitoring tasks
 */
<<<<<<< HEAD
=======

>>>>>>> origin/fix/gps-background-location-tracking
// utils/FirestoreDataViewer.js
import { 
  collection, 
  getDocs, 
  query, 
  orderBy, 
  limit,
  startAfter,
  doc,
  getDoc
} from 'firebase/firestore';
import { db } from '../firebase';
import Logger from './Logger';

class FirestoreDataViewer {
  
  // Get current user's journeys only
  async getUserJourneys(userId) {
    try {
      Logger.debug('FIRESTORE_VIEWER', `Getting journeys for user: ${userId}`);
      
      const userJourneysRef = collection(db, 'journeys', userId, 'journeys');
      const querySnapshot = await getDocs(userJourneysRef);
      
      const journeys = [];
      querySnapshot.forEach((doc) => {
        const data = doc.data();
        journeys.push({
          id: doc.id,
          ...data,
          createdAt: data.createdAt?.toDate?.() || new Date(data.createdAt) || new Date(),
          updatedAt: data.updatedAt?.toDate?.() || new Date(data.updatedAt) || new Date()
        });
      });
      
      // Sort by creation date (newest first)
      journeys.sort((a, b) => b.createdAt - a.createdAt);
      
      Logger.debug('FIRESTORE_VIEWER', `Found ${journeys.length} journeys for user ${userId}`);
      return { success: true, journeys };
    } catch (error) {
      Logger.error('FIRESTORE_VIEWER', `Error getting journeys for user ${userId}`, error);
      return { success: false, error: error.message };
    }
  }

  // Get current user's journey statistics only
  async getUserJourneyStats(userId) {
    try {
      Logger.debug('FIRESTORE_VIEWER', `Getting journey statistics for user: ${userId}`);
      
      const journeysResult = await this.getUserJourneys(userId);
      if (!journeysResult.success) {
        return journeysResult;
      }
      
      const { journeys } = journeysResult;
      
      // Calculate statistics for current user only
      const statsData = {
        totalJourneys: journeys.length,
        totalRoutePoints: journeys.reduce((total, journey) => total + (journey.route?.length || 0), 0),
        averageRoutePointsPerJourney: journeys.length > 0 ? 
          journeys.reduce((total, journey) => total + (journey.route?.length || 0), 0) / journeys.length : 0,
        journeysWithRoutes: journeys.filter(j => j.route && j.route.length > 0).length,
        journeysWithoutRoutes: journeys.filter(j => !j.route || j.route.length === 0).length,
        oldestJourney: journeys.length > 0 ? journeys[journeys.length - 1].createdAt : null,
        newestJourney: journeys.length > 0 ? journeys[0].createdAt : null,
        totalDistance: journeys.reduce((total, journey) => total + (journey.distance || 0), 0),
        totalDuration: journeys.reduce((total, journey) => total + (journey.duration || 0), 0)
      };
      
      Logger.debug('FIRESTORE_VIEWER', 'User journey statistics calculated', statsData);
      return { success: true, stats: statsData, journeys };
    } catch (error) {
      Logger.error('FIRESTORE_VIEWER', 'Error getting user journey statistics', error);
      return { success: false, error: error.message };
    }
  }

  // Export current user's data only
  async exportUserJourneyData(userId) {
    try {
      Logger.debug('FIRESTORE_VIEWER', `Exporting journey data for user: ${userId}`);
      
      const result = await this.getUserJourneys(userId);
      if (!result.success) return result;
      
      const data = {
        userId,
        journeys: result.journeys,
        exportDate: new Date().toISOString(),
        privacyNote: "This export contains only your personal journey data"
      };
      
      // Convert to JSON string
      const jsonData = JSON.stringify(data, null, 2);
      
      Logger.debug('FIRESTORE_VIEWER', 'User journey data exported successfully');
      return { success: true, data: jsonData, objectData: data };
    } catch (error) {
      Logger.error('FIRESTORE_VIEWER', 'Error exporting user journey data', error);
      return { success: false, error: error.message };
    }
  }

  // Get current user's profile information only
  async getUserProfile(userId) {
    try {
      Logger.debug('FIRESTORE_VIEWER', `Getting profile for user: ${userId}`);
      
      const userProfileRef = doc(db, 'users', userId);
      const userProfileSnap = await getDoc(userProfileRef);
      
      if (userProfileSnap.exists()) {
        const data = userProfileSnap.data();
        Logger.debug('FIRESTORE_VIEWER', `Found profile for user ${userId}`);
        return { 
          success: true, 
          profile: {
            userId,
            ...data,
            createdAt: data.createdAt?.toDate?.() || new Date(data.createdAt) || new Date(),
            updatedAt: data.updatedAt?.toDate?.() || new Date(data.updatedAt) || new Date()
          }
        };
      } else {
        Logger.debug('FIRESTORE_VIEWER', `No profile found for user ${userId}`);
        return { success: true, profile: null };
      }
    } catch (error) {
      Logger.error('FIRESTORE_VIEWER', `Error getting profile for user ${userId}`, error);
      return { success: false, error: error.message };
    }
  }

  // Validate user can only access their own data
  validateUserAccess(requestedUserId, currentUserId) {
    if (requestedUserId !== currentUserId) {
      Logger.error('FIRESTORE_VIEWER', `Security violation: User ${currentUserId} attempted to access data for user ${requestedUserId}`);
      return false;
    }
    return true;
  }
}

export default new FirestoreDataViewer(); <|MERGE_RESOLUTION|>--- conflicted
+++ resolved
@@ -96,10 +96,6 @@
  * 19. Add data recovery tools - assist with data recovery from backups
  * 20. Add data automation - automate routine data maintenance and monitoring tasks
  */
-<<<<<<< HEAD
-=======
-
->>>>>>> origin/fix/gps-background-location-tracking
 // utils/FirestoreDataViewer.js
 import { 
   collection, 

--- conflicted
+++ resolved
@@ -45,8 +45,8 @@
  * - Works with DiscoveryService.js for data persistence and management
  * - Integrates with JourneyService.js for journey completion tracking
  * - Uses NewPlacesService.js for AI summaries and enhanced place data
- * - Connects with UserContext for authentication and user preferences
- * - Uses ThemeContext for styling and theming
+ * - Connects with UserContext.js for authentication and user preferences
+ * - Uses ThemeContext.js for styling and theming
  * - Works with useSuggestedPlaces hook for automatic place suggestions
  * - Integrates with various UI components for consistent user experience
  * 
@@ -111,13 +111,14 @@
   Linking,
   Platform,
   Alert,
+  Animated,
+  Dimensions,
 } from 'react-native';
 import AsyncStorage from '@react-native-async-storage/async-storage';
 import { Swipeable } from 'react-native-gesture-handler';
 import Toast from 'react-native-root-toast';
 import { MaterialIcons } from '@expo/vector-icons';
 import { getSuggestionsForRoute, getPlaceDetailsWithSummaries, getUserDiscoveryPreferences } from '../services/DiscoveriesService';
-import { testAISummaries } from '../services/NewPlacesService';
 import { PLACE_TYPES } from '../constants/PlaceTypes';
 import { Colors, Spacing, Typography, Layout, Shadows } from '../styles/theme';
 import { useFocusEffect } from '@react-navigation/native';
@@ -144,6 +145,7 @@
 
 const LANGUAGE_KEY = '@user_language';
 const ROUTES_KEY   = '@saved_routes';
+const ONBOARDING_KEY = 'discoveries_onboarding_shown';
 
 // Remove dummy data
 // const DUMMY_DISMISSED_PLACES = [...];
@@ -184,27 +186,27 @@
 
   // Define all useCallback hooks at the top
   const loadDismissedAndSavedCallback = React.useCallback(async () => {
-    Logger.debug('DISCOVERIES_SCREEN', 'loadDismissedAndSavedCallback called');
+    Logger.error('DISCOVERIES_SCREEN', 'loadDismissedAndSavedCallback called');
     if (!user) {
-      Logger.debug('DISCOVERIES_SCREEN', 'No user, clearing dismissed and saved places');
+      Logger.error('DISCOVERIES_SCREEN', 'No user, clearing dismissed and saved places');
       setDismissedPlaces([]);
       setSavedPlaces([]);
       return;
     }
 
     try {
-      Logger.debug('DISCOVERIES_SCREEN', 'Loading dismissed and saved places from Firestore');
+      Logger.error('DISCOVERIES_SCREEN', 'Loading dismissed and saved places from Firestore');
       const [dismissedResult, savedResult] = await Promise.all([
         DiscoveryService.getDismissedPlaces(user.uid),
         DiscoveryService.getSavedPlaces(user.uid)
       ]);
 
       if (dismissedResult.success) {
-        Logger.debug('DISCOVERIES_SCREEN', `Loaded ${dismissedResult.dismissedPlaces.length} dismissed places`);
+        Logger.error('DISCOVERIES_SCREEN', `Loaded ${dismissedResult.dismissedPlaces.length} dismissed places`);
         setDismissedPlaces(dismissedResult.dismissedPlaces);
       }
       if (savedResult.success) {
-        Logger.debug('DISCOVERIES_SCREEN', `Loaded ${savedResult.discoveries.length} saved places`);
+        Logger.error('DISCOVERIES_SCREEN', `Loaded ${savedResult.discoveries.length} saved places`);
         setSavedPlaces(savedResult.discoveries);
       }
     } catch (error) {
@@ -212,7 +214,7 @@
       
       // Fallback to AsyncStorage if Firestore fails
       try {
-        Logger.debug('DISCOVERIES_SCREEN', 'Falling back to AsyncStorage');
+        Logger.error('DISCOVERIES_SCREEN', 'Falling back to AsyncStorage');
         const dismissed = JSON.parse(await AsyncStorage.getItem('dismissedPlaces')) || [];
         const saved = JSON.parse(await AsyncStorage.getItem('savedPlaces')) || [];
         setDismissedPlaces(dismissed);
@@ -227,20 +229,20 @@
 
   // Manual refresh function (pull-to-refresh) - ONLY reloads from Firestore, NO API calls
   const onRefresh = React.useCallback(async () => {
-    Logger.debug('DISCOVERIES_SCREEN', 'onRefresh called - RELOADING FROM FIRESTORE ONLY');
+    Logger.error('DISCOVERIES_SCREEN', 'onRefresh called - RELOADING FROM FIRESTORE ONLY');
     if (!selectedRoute || !user) {
-      Logger.debug('DISCOVERIES_SCREEN', 'No selected route or user, skipping refresh');
+      Logger.error('DISCOVERIES_SCREEN', 'No selected route or user, skipping refresh');
       return;
     }
     
     setRefreshing(true);
     try {
       // Reload dismissed and saved places
-      Logger.debug('DISCOVERIES_SCREEN', 'Reloading dismissed and saved places');
+      Logger.error('DISCOVERIES_SCREEN', 'Reloading dismissed and saved places');
       await loadDismissedAndSavedCallback();
       
       // Reload suggestions for current journey from Firestore only
-      Logger.debug('DISCOVERIES_SCREEN', 'Reloading journey discoveries from Firestore');
+      Logger.error('DISCOVERIES_SCREEN', 'Reloading journey discoveries from Firestore');
       const journeyDiscoveries = await DiscoveryService.getJourneyDiscoveries(user.uid, selectedRoute.id);
       
       let allSuggestions = [];
@@ -286,27 +288,27 @@
 
   // Load dismissed and saved places from Firestore
   const loadDismissedAndSaved = async () => {
-    Logger.debug('DISCOVERIES_SCREEN', 'loadDismissedAndSaved called');
+    Logger.error('DISCOVERIES_SCREEN', 'loadDismissedAndSaved called');
     if (!user) {
-      Logger.debug('DISCOVERIES_SCREEN', 'No user, clearing dismissed and saved places');
+      Logger.error('DISCOVERIES_SCREEN', 'No user, clearing dismissed and saved places');
       setDismissedPlaces([]);
       setSavedPlaces([]);
       return;
     }
 
     try {
-      Logger.debug('DISCOVERIES_SCREEN', 'Loading dismissed and saved places from Firestore');
+      Logger.error('DISCOVERIES_SCREEN', 'Loading dismissed and saved places from Firestore');
       const [dismissedResult, savedResult] = await Promise.all([
         DiscoveryService.getDismissedPlaces(user.uid),
         DiscoveryService.getSavedPlaces(user.uid)
       ]);
 
       if (dismissedResult.success) {
-        Logger.debug('DISCOVERIES_SCREEN', `Loaded ${dismissedResult.dismissedPlaces.length} dismissed places`);
+        Logger.error('DISCOVERIES_SCREEN', `Loaded ${dismissedResult.dismissedPlaces.length} dismissed places`);
         setDismissedPlaces(dismissedResult.dismissedPlaces);
       }
       if (savedResult.success) {
-        Logger.debug('DISCOVERIES_SCREEN', `Loaded ${savedResult.discoveries.length} saved places`);
+        Logger.error('DISCOVERIES_SCREEN', `Loaded ${savedResult.discoveries.length} saved places`);
         setSavedPlaces(savedResult.discoveries);
       }
     } catch (error) {
@@ -314,7 +316,7 @@
       
       // Fallback to AsyncStorage if Firestore fails
       try {
-        Logger.debug('DISCOVERIES_SCREEN', 'Falling back to AsyncStorage');
+        Logger.error('DISCOVERIES_SCREEN', 'Falling back to AsyncStorage');
         const dismissed = JSON.parse(await AsyncStorage.getItem('dismissedPlaces')) || [];
         const saved = JSON.parse(await AsyncStorage.getItem('savedPlaces')) || [];
         setDismissedPlaces(dismissed);
@@ -593,15 +595,25 @@
     // Load dismissal preference
     AsyncStorage.getItem('@dismissal_preference')
       .then(pref => pref && setDismissalPreference(pref));
-  }, []);
+
+    // Check if we should show onboarding
+    (async () => {
+      if (user) {
+        const shown = await AsyncStorage.getItem(`${ONBOARDING_KEY}_${user.uid}`);
+        if (!shown) {
+          setShowOnboarding(true);
+        }
+      }
+    })();
+  }, [user]);
 
   useEffect(() => {
     if (!selectedRoute?.coords || !user) return;
     setLoading(true);
     
     const loadJourneyDiscoveries = async () => {
-      Logger.debug('DISCOVERIES_SCREEN', 'loadJourneyDiscoveries called');
-      Logger.debug('DISCOVERIES_SCREEN', 'Selected route info:', {
+      Logger.error('DISCOVERIES_SCREEN', 'loadJourneyDiscoveries called');
+      Logger.error('DISCOVERIES_SCREEN', 'Selected route info:', {
         id: selectedRoute?.id,
         name: selectedRoute?.name,
         coordsLength: selectedRoute?.coords?.length,
@@ -610,11 +622,11 @@
       
       try {
         // First, load existing discoveries from Firestore for this journey
-        Logger.debug('DISCOVERIES_SCREEN', 'Loading existing discoveries from Firestore for journey:', selectedRoute.id);
+        Logger.error('DISCOVERIES_SCREEN', 'Loading existing discoveries from Firestore for journey:', selectedRoute.id);
         const journeyDiscoveries = await DiscoveryService.getJourneyDiscoveries(user.uid, selectedRoute.id);
         
         // Get user preferences for place types
-        Logger.debug('DISCOVERIES_SCREEN', 'Getting user discovery preferences');
+        Logger.error('DISCOVERIES_SCREEN', 'Getting user discovery preferences');
         const preferences = await getUserDiscoveryPreferences();
         
         // Filter preferences if a specific type is selected
@@ -631,7 +643,7 @@
             discovery => !discovery.saved && !discovery.dismissed
           );
           
-          Logger.debug('DISCOVERIES_SCREEN', `Journey discoveries breakdown:`, {
+          Logger.error('DISCOVERIES_SCREEN', `Journey discoveries breakdown:`, {
             total: journeyDiscoveries.discoveries.length,
             saved: journeyDiscoveries.discoveries.filter(d => d.saved).length,
             dismissed: journeyDiscoveries.discoveries.filter(d => d.dismissed).length,
@@ -666,9 +678,9 @@
           const isNewJourney = !hasExistingDiscoveries;
           
           if (isNewJourney) {
-            Logger.debug('DISCOVERIES_SCREEN', 'New journey detected - making API calls for initial discoveries');
-            Logger.debug('DISCOVERIES_SCREEN', 'Calling getSuggestionsForRoute - THIS WILL MAKE API CALLS');
-            Logger.debug('DISCOVERIES_SCREEN', 'Parameters for getSuggestionsForRoute:', {
+            Logger.error('DISCOVERIES_SCREEN', 'New journey detected - making API calls for initial discoveries');
+            Logger.error('DISCOVERIES_SCREEN', 'Calling getSuggestionsForRoute - THIS WILL MAKE API CALLS');
+            Logger.error('DISCOVERIES_SCREEN', 'Parameters for getSuggestionsForRoute:', {
               coordsLength: selectedRoute.coords?.length,
               coordsType: typeof selectedRoute.coords,
               preferences: filteredPreferences,
@@ -683,13 +695,13 @@
                 language, 
                 user.uid
               );
-              Logger.debug('DISCOVERIES_SCREEN', 'getSuggestionsForRoute completed successfully', {
+              Logger.error('DISCOVERIES_SCREEN', 'getSuggestionsForRoute completed successfully', {
                 newSuggestionsCount: newSuggestions?.length || 0
               });
               
               // Save new discoveries to Firestore so they persist
               if (newSuggestions && newSuggestions.length > 0) {
-                Logger.debug('DISCOVERIES_SCREEN', 'Saving new discoveries to Firestore', {
+                Logger.error('DISCOVERIES_SCREEN', 'Saving new discoveries to Firestore', {
                   count: newSuggestions.length
                 });
                 
@@ -723,7 +735,7 @@
                     await DiscoveryService.createDiscovery(user.uid, discoveryData);
                   }
                   
-                  Logger.debug('DISCOVERIES_SCREEN', 'Successfully saved new discoveries to Firestore');
+                  Logger.error('DISCOVERIES_SCREEN', 'Successfully saved new discoveries to Firestore');
                   
                   // Reload discoveries from Firestore to get the saved data
                   const updatedJourneyDiscoveries = await DiscoveryService.getJourneyDiscoveries(user.uid, selectedRoute.id);
@@ -762,8 +774,8 @@
               allSuggestions = firestoreSuggestions;
             }
           } else {
-            Logger.debug('DISCOVERIES_SCREEN', 'Existing journey with discoveries - skipping API calls to save performance');
-            Logger.debug('DISCOVERIES_SCREEN', 'Found', journeyDiscoveries.discoveries.length, 'existing discoveries');
+            Logger.error('DISCOVERIES_SCREEN', 'Existing journey with discoveries - skipping API calls to save performance');
+            Logger.error('DISCOVERIES_SCREEN', 'Found', journeyDiscoveries.discoveries.length, 'existing discoveries');
         
         // Log the final suggestions that will be set
         Logger.filter('DISCOVERIES_SCREEN', 'SUGGESTIONS_LOADED', 'existing', {
@@ -777,9 +789,9 @@
           }
         } else {
           // No existing discoveries, make API calls
-          Logger.debug('DISCOVERIES_SCREEN', 'No existing discoveries found - making API calls');
-          Logger.debug('DISCOVERIES_SCREEN', 'Calling getSuggestionsForRoute - THIS WILL MAKE API CALLS');
-          Logger.debug('DISCOVERIES_SCREEN', 'Parameters for getSuggestionsForRoute (no existing discoveries):', {
+          Logger.error('DISCOVERIES_SCREEN', 'No existing discoveries found - making API calls');
+          Logger.error('DISCOVERIES_SCREEN', 'Calling getSuggestionsForRoute - THIS WILL MAKE API CALLS');
+          Logger.error('DISCOVERIES_SCREEN', 'Parameters for getSuggestionsForRoute (no existing discoveries):', {
             coordsLength: selectedRoute.coords?.length,
             coordsType: typeof selectedRoute.coords,
             preferences: filteredPreferences,
@@ -794,13 +806,13 @@
               language, 
               user.uid
             );
-            Logger.debug('DISCOVERIES_SCREEN', 'getSuggestionsForRoute completed successfully (no existing discoveries)', {
+            Logger.error('DISCOVERIES_SCREEN', 'getSuggestionsForRoute completed successfully (no existing discoveries)', {
               newSuggestionsCount: newSuggestions?.length || 0
             });
             
                           // Save new discoveries to Firestore so they persist
               if (newSuggestions && newSuggestions.length > 0) {
-                Logger.debug('DISCOVERIES_SCREEN', 'Saving new discoveries to Firestore (no existing discoveries)', {
+                Logger.error('DISCOVERIES_SCREEN', 'Saving new discoveries to Firestore (no existing discoveries)', {
                   count: newSuggestions.length
                 });
                 
@@ -834,7 +846,7 @@
                     await DiscoveryService.createDiscovery(user.uid, discoveryData);
                   }
                   
-                  Logger.debug('DISCOVERIES_SCREEN', 'Successfully saved new discoveries to Firestore (no existing discoveries)');
+                  Logger.error('DISCOVERIES_SCREEN', 'Successfully saved new discoveries to Firestore (no existing discoveries)');
                   
                   // Reload discoveries from Firestore to get the saved data
                   const updatedJourneyDiscoveries = await DiscoveryService.getJourneyDiscoveries(user.uid, selectedRoute.id);
@@ -874,7 +886,7 @@
           }
         }
         
-        Logger.debug('DISCOVERIES_SCREEN', 'Total suggestions:', allSuggestions.length, '(Firestore:', allSuggestions.filter(s => s.fromFirestore).length, 'API:', allSuggestions.filter(s => !s.fromFirestore).length, ')');
+        Logger.error('DISCOVERIES_SCREEN', 'Total suggestions:', allSuggestions.length, '(Firestore:', allSuggestions.filter(s => s.fromFirestore).length, 'API:', allSuggestions.filter(s => !s.fromFirestore).length, ')');
         
         // Log the suggestions being set
         Logger.filter('DISCOVERIES_SCREEN', 'SETTING_SUGGESTIONS', 'all', {
@@ -934,14 +946,14 @@
     setRememberChoice(false);
   };
 
-  const completeOnboarding = () => {
+  const completeOnboarding = async () => {
+    if (user) {
+      await AsyncStorage.setItem(`${ONBOARDING_KEY}_${user.uid}`, 'true');
+    }
     setShowOnboarding(false);
-    AsyncStorage.setItem('@discovery_onboarding_shown', 'true');
   };
 
-  const showOnboardingAgain = () => {
-    setShowOnboarding(true);
-  };
+  const showOnboardingAgain = () => setShowOnboarding(true);
 
   // Helper function to format time ago
   const formatTimeAgo = (timestamp) => {
@@ -989,19 +1001,19 @@
 
   // Handle undo dismiss
   const handleUndoDismiss = async (place) => {
-    Logger.debug('DISCOVERIES_SCREEN', 'handleUndoDismiss called for place:', place.placeId);
+    Logger.error('DISCOVERIES_SCREEN', 'handleUndoDismiss called for place:', place.placeId);
     try {
       // Remove from dismissed places
-      Logger.debug('DISCOVERIES_SCREEN', 'Calling DiscoveryService.undismissPlace');
+      Logger.error('DISCOVERIES_SCREEN', 'Calling DiscoveryService.undismissPlace');
       await DiscoveryService.undismissPlace(user.uid, place.placeId);
       
       // Reload dismissed and saved places
-      Logger.debug('DISCOVERIES_SCREEN', 'Reloading dismissed and saved places');
+      Logger.error('DISCOVERIES_SCREEN', 'Reloading dismissed and saved places');
       await loadDismissedAndSavedCallback();
       
       // Refresh suggestions to show the restored place (without API calls)
       if (selectedRoute) {
-        Logger.debug('DISCOVERIES_SCREEN', 'Refreshing suggestions after undo dismiss - NO API CALLS');
+        Logger.error('DISCOVERIES_SCREEN', 'Refreshing suggestions after undo dismiss - NO API CALLS');
         const journeyDiscoveries = await DiscoveryService.getJourneyDiscoveries(user.uid, selectedRoute.id);
         
         let allSuggestions = [];
@@ -1033,7 +1045,7 @@
         // Manually update journey completion status to ensure it's correct
         try {
           await DiscoveryService.updateJourneyCompletionStatus(user.uid, selectedRoute.id);
-          Logger.debug('DISCOVERIES_SCREEN', 'Manually updated journey completion status after undo dismiss');
+          Logger.error('DISCOVERIES_SCREEN', 'Manually updated journey completion status after undo dismiss');
         } catch (statusError) {
           Logger.warn('DISCOVERIES_SCREEN', 'Failed to update journey status after undo dismiss', { error: statusError.message });
         }
@@ -1054,19 +1066,19 @@
 
   // Handle undo save
   const handleUndoSave = async (place) => {
-    Logger.debug('DISCOVERIES_SCREEN', 'handleUndoSave called for place:', place.placeId);
+    Logger.error('DISCOVERIES_SCREEN', 'handleUndoSave called for place:', place.placeId);
     try {
       // Remove from saved places
-      Logger.debug('DISCOVERIES_SCREEN', 'Calling DiscoveryService.unsavePlace');
+      Logger.error('DISCOVERIES_SCREEN', 'Calling DiscoveryService.unsavePlace');
       await DiscoveryService.unsavePlace(user.uid, place.placeId);
       
       // Reload dismissed and saved places
-      Logger.debug('DISCOVERIES_SCREEN', 'Reloading dismissed and saved places');
+      Logger.error('DISCOVERIES_SCREEN', 'Reloading dismissed and saved places');
       await loadDismissedAndSavedCallback();
       
       // Refresh suggestions to show the restored place (without API calls)
       if (selectedRoute) {
-        Logger.debug('DISCOVERIES_SCREEN', 'Refreshing suggestions after undo save - NO API CALLS');
+        Logger.error('DISCOVERIES_SCREEN', 'Refreshing suggestions after undo save - NO API CALLS');
         const journeyDiscoveries = await DiscoveryService.getJourneyDiscoveries(user.uid, selectedRoute.id);
         
         let allSuggestions = [];
@@ -1098,7 +1110,7 @@
         // Manually update journey completion status to ensure it's correct
         try {
           await DiscoveryService.updateJourneyCompletionStatus(user.uid, selectedRoute.id);
-          Logger.debug('DISCOVERIES_SCREEN', 'Manually updated journey completion status after undo save');
+          Logger.error('DISCOVERIES_SCREEN', 'Manually updated journey completion status after undo save');
         } catch (statusError) {
           Logger.warn('DISCOVERIES_SCREEN', 'Failed to update journey status after undo save', { error: statusError.message });
         }
@@ -1136,16 +1148,6 @@
       setAiSummaries(prev => ({ ...prev, [placeId]: { error: true } }));
     } finally {
       setLoadingSummaries(prev => ({ ...prev, [placeId]: false }));
-    }
-  };
-
-  const testAISummariesFeature = async () => {
-    try {
-      const result = await testAISummaries();
-      Alert.alert('Place Summaries Test Complete!', `Chicago: ${result.chicago ? 'Available' : 'Not available'}\nUser Place: ${result.userPlace ? 'Available' : 'Not available'}`);
-    } catch (error) {
-      Logger.error('DISCOVERIES_SCREEN', 'Place Summaries test failed', error);
-      Alert.alert('Place Summaries test failed', error.message);
     }
   };
 
@@ -1346,40 +1348,47 @@
     filterType: filterType || 'all'
   });
 
-  // Render a single suggestion card
+  // Render swipe actions for left (save) and right (dismiss)
+  const renderLeftActions = (place, progress, dragX) => {
+    const trans = dragX.interpolate({
+      inputRange: [0, 50, 100, 101],
+      outputRange: [-20, 0, 0, 1],
+    });
+    return (
+      <View style={styles.action}>
+        <Animated.View style={[styles.save, { transform: [{ translateX: trans }] }]}>
+          <MaterialIcons name="favorite" size={24} color={colors.background} />
+          <Text style={[styles.actionText, { color: colors.background }]}>Save</Text>
+        </Animated.View>
+      </View>
+    );
+  };
+
+  const renderRightActions = (place, progress, dragX) => {
+    const trans = dragX.interpolate({
+      inputRange: [-101, -100, -50, 0],
+      outputRange: [1, 0, 0, 20],
+    });
+    return (
+      <View style={styles.action}>
+        <Animated.View style={[styles.dismiss, { transform: [{ translateX: trans }] }]}>
+          <MaterialIcons name="close" size={24} color={colors.background} />
+          <Text style={[styles.actionText, { color: colors.background }]}>Dismiss</Text>
+        </Animated.View>
+      </View>
+    );
+  };
+
+  // Enhanced suggestion card with swipe actions and AI summaries
   const renderSuggestion = ({ item }) => (
-    <Card style={{ marginBottom: 8 }}>
-      <ListItem
-        title={item.name}
-        subtitle={item.formatted_address}
-        left={item.photos && item.photos[0] ? (
-          <Image 
-            source={{ 
-              uri: item.photos[0].photo_reference 
-                ? `https://maps.googleapis.com/maps/api/place/photo?maxwidth=400&photoreference=${item.photos[0].photo_reference}&key=YOUR_API_KEY` 
-                : undefined 
-            }} 
-            style={{ width: 48, height: 48, borderRadius: 8 }} 
-          />
-        ) : null}
-        right={
-          <View style={{ flexDirection: 'row', alignItems: 'center' }}>
-            <AppButton
-              title="Save"
-              variant="primary"
-              onPress={() => handleSave(item)}
-              style={{ paddingVertical: 6, paddingHorizontal: 12, marginLeft: 0 }}
-              textStyle={{ fontSize: 14 }}
-            />
-            <AppButton
-              title="Dismiss"
-              variant="danger"
-              onPress={() => dismissPlace(item, 'temporary')}
-              style={{ paddingVertical: 6, paddingHorizontal: 12, marginLeft: 8 }}
-              textStyle={{ fontSize: 14 }}
-            />
-          </View>
-        }
+    <Swipeable
+      renderLeftActions={(progress, dragX) => renderLeftActions(item, progress, dragX)}
+      renderRightActions={(progress, dragX) => renderRightActions(item, progress, dragX)}
+      onSwipeableLeftOpen={() => handleSave(item)}
+      onSwipeableRightOpen={() => handleDismiss(item)}
+    >
+      <TouchableOpacity
+        style={[styles.card, { backgroundColor: colors.surface }]}
         onPress={() => {
           const url =
             `https://www.google.com/maps/search/?api=1` +
@@ -1387,13 +1396,141 @@
             `&query_place_id=${item.placeId}`;
           Linking.openURL(url);
         }}
-      />
-    </Card>
+      >
+        {item.photos && item.photos[0] ? (
+          <Image 
+            source={{ 
+              uri: item.photos[0].photo_reference 
+                ? `https://maps.googleapis.com/maps/api/place/photo?maxwidth=400&photoreference=${item.photos[0].photo_reference}&key=YOUR_API_KEY` 
+                : undefined 
+            }} 
+            style={[styles.thumb, { backgroundColor: colors.surface }]} 
+          />
+        ) : (
+          <View style={[styles.thumb, { backgroundColor: colors.surface }]}>
+            <MaterialIcons name="place" size={40} color={colors.textSecondary} />
+          </View>
+        )}
+        
+        <View style={styles.info}>
+          <Text style={[styles.name, { color: colors.text }]}>{item.name}</Text>
+          
+          {item.types && item.types.length > 0 && (
+            <Text style={[styles.combinedTypes, { color: colors.primary }]}>
+              {item.types.slice(0, 3).join(' • ')}
+            </Text>
+          )}
+          
+          {item.formatted_address && (
+            <Text style={[styles.description, { color: colors.textSecondary }]} numberOfLines={2}>
+              {item.formatted_address}
+            </Text>
+          )}
+          
+          {item.rating && (
+            <Text style={[styles.meta, { color: colors.textSecondary }]}>
+              ⭐ {item.rating.toFixed(1)}
+            </Text>
+          )}
+
+          {/* AI Summary Section */}
+          {aiSummaries[item.placeId] && !aiSummaries[item.placeId].noSummary && !aiSummaries[item.placeId].error ? (
+            <View style={[styles.summaryContainer, { backgroundColor: colors.primary + '10' }]}>
+              <Text style={[styles.summaryTitle, { color: colors.primary }]}>AI Summary</Text>
+              <Text style={[styles.summaryText, { color: colors.text }]}>
+                {aiSummaries[item.placeId].historical || 
+                 aiSummaries[item.placeId].cultural || 
+                 aiSummaries[item.placeId].general || 
+                 'Enhanced information available'}
+              </Text>
+              {aiSummaries[item.placeId].source && (
+                <Text style={[styles.summaryTypeIndicator, { color: colors.textSecondary }]}>
+                  Source: {aiSummaries[item.placeId].source}
+                </Text>
+              )}
+            </View>
+          ) : loadingSummaries[item.placeId] ? (
+            <View style={styles.summaryLoading}>
+              <ActivityIndicator size="small" color={colors.primary} />
+              <Text style={[styles.summaryLoadingText, { color: colors.textSecondary }]}>
+                Loading AI summary...
+              </Text>
+            </View>
+          ) : !aiSummaries[item.placeId] ? (
+            <TouchableOpacity
+              style={[styles.summaryButton, { backgroundColor: colors.primary + '10' }]}
+              onPress={() => fetchAiSummary(item.placeId)}
+            >
+              <MaterialIcons name="auto-awesome" size={16} color={colors.primary} />
+              <Text style={[styles.summaryButtonText, { color: colors.primary }]}>
+                Get AI Summary
+              </Text>
+            </TouchableOpacity>
+          ) : aiSummaries[item.placeId].error ? (
+            <TouchableOpacity
+              style={[styles.retryButton, { backgroundColor: colors.primary + '10' }]}
+              onPress={() => {
+                setAiSummaries(prev => ({ ...prev, [item.placeId]: undefined }));
+                fetchAiSummary(item.placeId);
+              }}
+            >
+              <Text style={[styles.retryButtonText, { color: colors.primary }]}>
+                Retry AI Summary
+              </Text>
+            </TouchableOpacity>
+          ) : null}
+          
+          <View style={styles.disclosureContainer}>
+            <Text style={[styles.disclosureText, { color: colors.textSecondary }]}>
+              Swipe left to save, right to dismiss
+            </Text>
+          </View>
+        </View>
+      </TouchableOpacity>
+    </Swipeable>
   );
 
   return (
     <View style={[styles.container, { backgroundColor: colors.background }]}>
-      <SectionHeader title="Discoveries" />
+      {/* Enhanced Header with Stats and Management */}
+      <View style={[styles.headerRow, { backgroundColor: colors.background, borderBottomColor: colors.tabInactive + '20' }]}>
+        <View style={styles.headerLeft}>
+          <Text style={[styles.headerTitle, { color: colors.text }]}>Discoveries</Text>
+          <View style={styles.headerStats}>
+            <Text style={[styles.headerStatText, { color: colors.textSecondary }]}>
+              {filteredSuggestions.length} to review
+            </Text>
+            <Text style={[styles.headerStatText, { color: colors.textSecondary }]}>
+              {savedPlaces.length} saved
+            </Text>
+            <Text style={[styles.headerStatText, { color: colors.textSecondary }]}>
+              {dismissedPlaces.length} dismissed
+            </Text>
+          </View>
+        </View>
+        <View style={styles.headerRight}>
+          <TouchableOpacity
+            style={[styles.helpButton, { backgroundColor: colors.primary + '10' }]}
+            onPress={showOnboardingAgain}
+          >
+            <MaterialIcons name="help-outline" size={20} color={colors.primary} />
+          </TouchableOpacity>
+          <TouchableOpacity
+            style={[styles.gearButton, { backgroundColor: colors.primary + '10' }]}
+            onPress={() => setShowSettingsModal(true)}
+          >
+            <MaterialIcons name="settings" size={20} color={colors.primary} />
+          </TouchableOpacity>
+          <TouchableOpacity
+            style={[styles.manageButton, { backgroundColor: colors.primary }]}
+            onPress={() => setShowManageHistory(true)}
+          >
+            <Text style={[styles.manageButtonText, { color: colors.background }]}>
+              Manage
+            </Text>
+          </TouchableOpacity>
+        </View>
+      </View>
       
       {/* Filter Controls */}
       <View style={[styles.filterContainer, { borderBottomColor: colors.tabInactive + '20' }]}>
@@ -1539,6 +1676,293 @@
           renderItem={renderSuggestion}
         />
       )}
+
+      {/* Onboarding Modal */}
+      <Modal
+        visible={showOnboarding}
+        transparent={true}
+        animationType="fade"
+        onRequestClose={() => setShowOnboarding(false)}
+      >
+        <View style={styles.modalBackdrop}>
+          <View style={[styles.onboardingModal, { backgroundColor: colors.surface }]}>
+            <Text style={[styles.onboardingTitle, { color: colors.text }]}>
+              Welcome to Discoveries! 🗺️
+            </Text>
+            <View style={styles.onboardingContent}>
+              <View style={styles.onboardingItem}>
+                <MaterialIcons name="swipe" size={24} color={colors.primary} />
+                <Text style={[styles.onboardingText, { color: colors.text }]}>
+                  Swipe left to save places you're interested in
+                </Text>
+              </View>
+              <View style={styles.onboardingItem}>
+                <MaterialIcons name="close" size={24} color={colors.primary} />
+                <Text style={[styles.onboardingText, { color: colors.text }]}>
+                  Swipe right to dismiss places you're not interested in
+                </Text>
+              </View>
+              <View style={styles.onboardingItem}>
+                <MaterialIcons name="auto-awesome" size={24} color={colors.primary} />
+                <Text style={[styles.onboardingText, { color: colors.text }]}>
+                  Tap "Get AI Summary" for enhanced place information
+                </Text>
+              </View>
+              <View style={styles.onboardingItem}>
+                <MaterialIcons name="history" size={24} color={colors.primary} />
+                <Text style={[styles.onboardingText, { color: colors.text }]}>
+                  Use "Manage" to review and restore saved or dismissed places
+                </Text>
+              </View>
+            </View>
+            <View style={styles.onboardingButtons}>
+              <TouchableOpacity
+                style={[styles.onboardingButton, { backgroundColor: colors.primary }]}
+                onPress={completeOnboarding}
+              >
+                <Text style={[styles.onboardingButtonText, { color: colors.background }]}>
+                  Got it!
+                </Text>
+              </TouchableOpacity>
+            </View>
+          </View>
+        </View>
+      </Modal>
+
+      {/* Dismiss Options Modal */}
+      <Modal
+        visible={showDismissModal}
+        transparent={true}
+        animationType="fade"
+        onRequestClose={() => setShowDismissModal(false)}
+      >
+        <View style={styles.modalBackdrop}>
+          <View style={[styles.dismissModal, { backgroundColor: colors.surface }]}>
+            <Text style={[styles.dismissModalTitle, { color: colors.text }]}>
+              How long should we hide this place?
+            </Text>
+            <View style={styles.dismissOptions}>
+              <TouchableOpacity
+                style={styles.dismissOption}
+                onPress={() => handleDismissModalAction('30days')}
+              >
+                <MaterialIcons name="schedule" size={24} color={colors.primary} />
+                <Text style={[styles.dismissOptionText, { color: colors.text }]}>
+                  Hide for 30 days
+                </Text>
+              </TouchableOpacity>
+              <TouchableOpacity
+                style={styles.dismissOption}
+                onPress={() => handleDismissModalAction('forever')}
+              >
+                <MaterialIcons name="visibility-off" size={24} color={colors.primary} />
+                <Text style={[styles.dismissOptionText, { color: colors.text }]}>
+                  Hide forever
+                </Text>
+              </TouchableOpacity>
+            </View>
+            <View style={styles.rememberChoiceContainer}>
+              <TouchableOpacity
+                style={[styles.checkbox, { borderColor: colors.primary }]}
+                onPress={() => setRememberChoice(!rememberChoice)}
+              >
+                {rememberChoice && (
+                  <MaterialIcons name="check" size={16} color={colors.primary} />
+                )}
+              </TouchableOpacity>
+              <Text style={[styles.rememberChoiceText, { color: colors.text }]}>
+                Remember my choice for future dismissals
+              </Text>
+            </View>
+          </View>
+        </View>
+      </Modal>
+
+      {/* Settings Modal */}
+      <Modal
+        visible={showSettingsModal}
+        transparent={true}
+        animationType="fade"
+        onRequestClose={() => setShowSettingsModal(false)}
+      >
+        <View style={styles.modalBackdrop}>
+          <View style={[styles.settingsModal, { backgroundColor: colors.surface }]}>
+            <Text style={[styles.settingsModalTitle, { color: colors.text }]}>
+              Discovery Settings
+            </Text>
+            <View style={styles.settingsContent}>
+              <Text style={[styles.settingsSectionTitle, { color: colors.text }]}>
+                Default Dismissal Behavior
+              </Text>
+              <TouchableOpacity
+                style={[
+                  styles.settingsOption,
+                  dismissalPreference === 'ask' && styles.settingsOptionActive,
+                  { backgroundColor: dismissalPreference === 'ask' ? colors.primary + '20' : colors.surface }
+                ]}
+                onPress={() => setDismissalPreference('ask')}
+              >
+                <MaterialIcons 
+                  name={dismissalPreference === 'ask' ? 'radio-button-checked' : 'radio-button-unchecked'} 
+                  size={20} 
+                  color={colors.primary} 
+                />
+                <Text style={[styles.settingsOptionText, { color: colors.text }]}>
+                  Always ask (recommended)
+                </Text>
+              </TouchableOpacity>
+              <TouchableOpacity
+                style={[
+                  styles.settingsOption,
+                  dismissalPreference === '30days' && styles.settingsOptionActive,
+                  { backgroundColor: dismissalPreference === '30days' ? colors.primary + '20' : colors.surface }
+                ]}
+                onPress={() => setDismissalPreference('30days')}
+              >
+                <MaterialIcons 
+                  name={dismissalPreference === '30days' ? 'radio-button-checked' : 'radio-button-unchecked'} 
+                  size={20} 
+                  color={colors.primary} 
+                />
+                <Text style={[styles.settingsOptionText, { color: colors.text }]}>
+                  Hide for 30 days
+                </Text>
+              </TouchableOpacity>
+              <TouchableOpacity
+                style={[
+                  styles.settingsOption,
+                  dismissalPreference === 'forever' && styles.settingsOptionActive,
+                  { backgroundColor: dismissalPreference === 'forever' ? colors.primary + '20' : colors.surface }
+                ]}
+                onPress={() => setDismissalPreference('forever')}
+              >
+                <MaterialIcons 
+                  name={dismissalPreference === 'forever' ? 'radio-button-checked' : 'radio-button-unchecked'} 
+                  size={20} 
+                  color={colors.primary} 
+                />
+                <Text style={[styles.settingsOptionText, { color: colors.text }]}>
+                  Hide forever
+                </Text>
+              </TouchableOpacity>
+            </View>
+            <TouchableOpacity
+              style={[styles.settingsButton, { backgroundColor: colors.primary }]}
+              onPress={() => {
+                AsyncStorage.setItem('@dismissal_preference', dismissalPreference);
+                setShowSettingsModal(false);
+              }}
+            >
+              <Text style={[styles.settingsButtonText, { color: colors.background }]}>
+                Save Settings
+              </Text>
+            </TouchableOpacity>
+          </View>
+        </View>
+      </Modal>
+
+      {/* Manage History Modal */}
+      <Modal
+        visible={showManageHistory}
+        transparent={true}
+        animationType="slide"
+        onRequestClose={() => setShowManageHistory(false)}
+      >
+        <View style={styles.modalBackdrop}>
+          <View style={[styles.manageHistoryModal, { backgroundColor: colors.surface }]}>
+            <View style={[styles.manageHistoryHeader, { borderBottomColor: colors.border }]}>
+              <Text style={[styles.manageHistoryTitle, { color: colors.text }]}>
+                Manage Discovery History
+              </Text>
+              <TouchableOpacity
+                style={styles.closeButton}
+                onPress={() => setShowManageHistory(false)}
+              >
+                <MaterialIcons name="close" size={24} color={colors.text} />
+              </TouchableOpacity>
+            </View>
+            <ScrollView style={styles.manageHistoryContent}>
+              {/* Saved Places Section */}
+              <View style={[styles.manageHistorySectionHeader, { backgroundColor: colors.surface }]}>
+                <Text style={[styles.manageHistorySectionTitle, { color: colors.text }]}>
+                  Saved Places ({savedPlaces.length})
+                </Text>
+                <TouchableOpacity onPress={() => setDiscoveredSectionCollapsed(!discoveredSectionCollapsed)}>
+                  <MaterialIcons 
+                    name={discoveredSectionCollapsed ? 'expand-more' : 'expand-less'} 
+                    size={24} 
+                    color={colors.text} 
+                  />
+                </TouchableOpacity>
+              </View>
+              {!discoveredSectionCollapsed && savedPlaces.map((place, index) => (
+                <View key={place.id || place.placeId || index} style={[styles.manageHistoryItem, { backgroundColor: colors.surface }]}>
+                  <View style={styles.manageHistoryItemInfo}>
+                    <Text style={[styles.manageHistoryItemName, { color: colors.text }]}>
+                      {place.placeData?.name || place.placeName || 'Unknown Place'}
+                    </Text>
+                    <Text style={[styles.manageHistoryItemCategory, { color: colors.textSecondary }]}>
+                      {place.placeData?.types?.[0] || place.placeType || 'Unknown type'}
+                    </Text>
+                    <Text style={[styles.manageHistoryItemTime, { color: colors.textSecondary }]}>
+                      Saved {formatTimeAgo(place.savedAt || place.discoveredAt)}
+                    </Text>
+                  </View>
+                  <View style={styles.manageHistoryItemActions}>
+                    <TouchableOpacity
+                      style={[styles.dismissButton, { backgroundColor: colors.danger }]}
+                      onPress={() => handleUndoSave(place)}
+                    >
+                      <Text style={[styles.dismissButtonText, { color: colors.background }]}>
+                        Remove
+                      </Text>
+                    </TouchableOpacity>
+                  </View>
+                </View>
+              ))}
+
+              {/* Dismissed Places Section */}
+              <View style={[styles.manageHistorySectionHeader, { backgroundColor: colors.surface }]}>
+                <Text style={[styles.manageHistorySectionTitle, { color: colors.text }]}>
+                  Dismissed Places ({dismissedPlaces.length})
+                </Text>
+                <TouchableOpacity onPress={() => setDismissedSectionCollapsed(!dismissedSectionCollapsed)}>
+                  <MaterialIcons 
+                    name={dismissedSectionCollapsed ? 'expand-more' : 'expand-less'} 
+                    size={24} 
+                    color={colors.text} 
+                  />
+                </TouchableOpacity>
+              </View>
+              {!dismissedSectionCollapsed && dismissedPlaces.map((place, index) => (
+                <View key={place.id || place.placeId || index} style={[styles.manageHistoryItem, { backgroundColor: colors.surface }]}>
+                  <View style={styles.manageHistoryItemInfo}>
+                    <Text style={[styles.manageHistoryItemName, { color: colors.text }]}>
+                      {place.placeData?.name || place.placeName || 'Unknown Place'}
+                    </Text>
+                    <Text style={[styles.manageHistoryItemCategory, { color: colors.textSecondary }]}>
+                      {place.placeData?.types?.[0] || place.placeType || 'Unknown type'}
+                    </Text>
+                    <Text style={[styles.manageHistoryItemTime, { color: colors.textSecondary }]}>
+                      Dismissed {formatTimeAgo(place.dismissedAt)} • {place.dismissedForever ? 'Forever' : '30 days'}
+                    </Text>
+                  </View>
+                  <View style={styles.manageHistoryItemActions}>
+                    <TouchableOpacity
+                      style={[styles.restoreButton, { backgroundColor: colors.primary }]}
+                      onPress={() => handleUndoDismiss(place)}
+                    >
+                      <Text style={[styles.restoreButtonText, { color: colors.background }]}>
+                        Restore
+                      </Text>
+                    </TouchableOpacity>
+                  </View>
+                </View>
+              ))}
+            </ScrollView>
+          </View>
+        </View>
+      </Modal>
     </View>
   );
 }
@@ -1546,7 +1970,6 @@
 const styles = StyleSheet.create({
   container: {
     flex: 1,
-    backgroundColor: Colors.background,
   },
   // Enhanced Header Styles
   headerRow: {
@@ -1554,20 +1977,13 @@
     justifyContent: 'space-between',
     alignItems: 'center',
     padding: Spacing.md,
-    backgroundColor: Colors.background,
     borderBottomWidth: 1,
-    borderBottomColor: Colors.tabInactive + '20',
   },
   headerLeft: {
     flex: 1,
   },
   headerTitle: {
-<<<<<<< HEAD
-    ...Typography.h2,
-    color: Colors.text,
-=======
     ...Typography.sectionTitle,
->>>>>>> f056bebf
     marginBottom: Spacing.xs / 2,
   },
   headerStats: {
@@ -1576,7 +1992,6 @@
   },
   headerStatText: {
     ...Typography.caption,
-    color: Colors.tabInactive,
     fontSize: 12,
   },
   headerRight: {
@@ -1587,16 +2002,13 @@
   gearButton: {
     padding: Spacing.sm,
     borderRadius: Layout.borderRadius,
-    backgroundColor: Colors.primary + '10',
   },
   manageButton: {
     padding: Spacing.sm,
-    backgroundColor: Colors.primary,
     borderRadius: Layout.borderRadius,
   },
   manageButtonText: {
     ...Typography.body,
-    color: Colors.background,
     fontWeight: '600',
   },
   dropdownWrapper: {
@@ -1605,14 +2017,11 @@
   },
   pickerToggle: {
     padding: Spacing.sm,
-    backgroundColor: Colors.background,
     borderRadius: Layout.borderRadius,
     borderWidth: 1,
-    borderColor: Colors.tabInactive,
   },
   pickerToggleText: {
     ...Typography.body,
-    color: Colors.text,
   },
   modalBackdrop: {
     flex: 1,
@@ -1621,7 +2030,6 @@
     padding: Spacing.lg,
   },
   modalContent: {
-    backgroundColor: Colors.background,
     borderRadius: Layout.borderRadius,
     padding: Spacing.md,
     maxHeight: 300, // Limit height to prevent overflow
@@ -1634,7 +2042,6 @@
   },
   modalItemText: {
     ...Typography.body,
-    color: Colors.text,
   },
   tabBarContainer: { backgroundColor: Colors.background },
   tabBar: {
@@ -1660,7 +2067,6 @@
   center: { flex: 1, justifyContent: 'center', alignItems: 'center' },
   card: {
     flexDirection: 'row',
-    backgroundColor: Colors.background,
     padding: Spacing.md,
     margin: Spacing.sm,
     borderRadius: Layout.borderRadius,
@@ -1700,11 +2106,27 @@
     marginVertical: Spacing.sm,
     borderRadius: Layout.borderRadius,
   },
-  save: { backgroundColor: Colors.swipeSave },
-  dismiss: { backgroundColor: Colors.swipeDismiss },
+  save: { 
+    backgroundColor: '#4CAF50', // Green for save
+    justifyContent: 'center',
+    alignItems: 'center',
+    width: 80,
+    height: '100%',
+    borderRadius: Layout.borderRadius,
+  },
+  dismiss: { 
+    backgroundColor: '#F44336', // Red for dismiss
+    justifyContent: 'center',
+    alignItems: 'center',
+    width: 80,
+    height: '100%',
+    borderRadius: Layout.borderRadius,
+  },
   actionText: {
     ...Typography.body,
-    color: Colors.background,
+    color: '#FFFFFF',
+    fontWeight: '600',
+    marginTop: Spacing.xs,
   },
   summaryContainer: {
     backgroundColor: Colors.primary + '10',

/*
 * DISCOVERY PREFERENCES SCREEN (USER CUSTOMIZATION INTERFACE)
 * ============================================================
 * 
 * PURPOSE:
 * This screen allows users to customize what types of places they want to discover
 * during their walks. It provides an intuitive interface for selecting place categories,
 * setting minimum rating thresholds, and controlling the discovery algorithm's behavior.
 * Think of it as the "discovery control center" where users personalize their walking
 * experience to match their interests and preferences.
 * 
 * FUNCTIONALITY:
 * - Displays organized categories of place types (Food, Shopping, Entertainment, etc.)
 * - Allows users to enable/disable specific place types for discovery
 * - Provides minimum rating selector to filter out low-quality places
 * - Supports category-level toggles for quick selection of entire groups
 * - Handles preference persistence to AsyncStorage and Firestore
 * - Provides reset functionality to restore default settings
 * - Integrates with the discovery algorithm to personalize results
 * - Uses modern UI components for consistent styling and user experience
 * - Handles loading states and error recovery gracefully
 * 
 * WHY IT EXISTS:
 * Different users have different interests when exploring. Some users love food
 * discoveries, others prefer cultural sites, and many want to avoid certain types
 * altogether. This screen ensures that Hero's Path discovers places that actually
 * interest each individual user, making the discovery system more valuable and
 * personally relevant. Without customization, users would see irrelevant discoveries.
 * 
 * KEY FEATURES:
 * - Organized Categories: Place types grouped logically (Food, Entertainment, etc.)
 * - Individual Control: Toggle specific place types on/off
 * - Quality Filtering: Minimum rating slider to ensure place quality
 * - Category Shortcuts: Quick enable/disable for entire categories
 * - Visual Feedback: Clear indication of enabled/disabled preferences
 * - Reset Options: Easy way to restore default settings
 * - Persistence: Preferences saved across app sessions
 * - Real-time Updates: Changes affect future discoveries immediately
 * 
 * RELATIONSHIPS:
 * - Uses DiscoveriesService.js for preference management and algorithm integration
 * - Connects to PLACE_TYPES constants for available place type definitions
 * - Integrates with the discovery algorithm to filter results
 * - Accessed from SettingsScreen.js as a dedicated preferences modal
 * - Uses shared UI components for consistent styling
 * - Stores preferences in both AsyncStorage and Firestore for persistence
 * 
 * REFERENCED BY:
 * - SettingsScreen.js (primary access point for preference management)
 * - AppNavigator.js (as part of the Settings stack)
 * - Discovery workflows that respect user preferences
 * - Onboarding flows that help users set initial preferences
 * 
 * REFERENCES:
 * - DiscoveriesService.js (for preference persistence and management)
 * - PLACE_TYPES constants (for available place type definitions)
 * - AsyncStorage (for local preference caching)
 * - Firebase Firestore (for cloud preference storage)
 * - UI components (SectionHeader, AppButton, etc.)
 * 
 * IMPORTANCE TO APP:
 * HIGH - This screen is crucial for user satisfaction and discovery relevance.
 * Without the ability to customize preferences, users would receive irrelevant
 * discoveries that don't match their interests, leading to poor user experience
 * and app abandonment. Good preference management significantly improves discovery
 * quality and user engagement with the core app features.
 * 
 * IMPROVEMENT SUGGESTIONS:
 * 1. Add location-based preferences - different preferences for different areas
 * 2. Add time-based preferences - different preferences for different times of day
 * 3. Add mood-based profiles - quickly switch between preference sets
 * 4. Add preference learning - automatically adjust based on user behavior
 * 5. Add preference sharing - share preference sets with friends
 * 6. Add preference recommendations - suggest preferences based on user patterns
 * 7. Add advanced filtering - price range, distance, and accessibility filters
 * 8. Add preference analytics - insights about how preferences affect discoveries
 * 9. Add seasonal preferences - automatically adjust for seasons or holidays
 * 10. Add social preferences - see what friends are interested in discovering
 * 11. Add preference backup - backup and restore preference configurations
 * 12. Add preference import - import preferences from other apps or services
 * 13. Add contextual preferences - adjust based on activity type or companions
 * 14. Add preference validation - ensure preferences lead to meaningful discoveries
 * 15. Add preference insights - show how changes affect discovery potential
 * 16. Add preference templates - pre-configured sets for different user types
 * 17. Add preference conflicts - detect and resolve conflicting settings
 * 18. Add preference optimization - optimize preferences for best discovery results
 * 19. Add preference accessibility - better support for users with disabilities
 * 20. Add preference gamification - achievements and rewards for trying new place types
 */
<<<<<<< HEAD
=======

>>>>>>> fbf95c74
// screens/DiscoveryPreferencesScreen.js
import React, { useState, useEffect } from 'react';
import { 
  View, 
  Text, 
  StyleSheet, 
  TouchableOpacity, 
  ScrollView, 
  Switch,
  Alert
} from 'react-native';
import AsyncStorage from '@react-native-async-storage/async-storage';
import { MaterialIcons } from '@expo/vector-icons';
import { Colors, Spacing, Typography } from '../styles/theme';
import { PLACE_TYPES } from '../constants/PlaceTypes';
import { getUserDiscoveryPreferences, resetDiscoveryPreferences } from '../services/DiscoveriesService';
import SectionHeader from '../components/ui/SectionHeader';
import AppButton from '../components/ui/AppButton';

const DISCOVERY_PREFERENCES_KEY = '@discovery_preferences';
const MIN_RATING_KEY = '@discovery_min_rating';

// Group place types by category for better organization
const PLACE_CATEGORIES = [
  {
    title: 'Food & Dining',
    icon: 'restaurant',
    types: ['restaurant', 'cafe', 'bar', 'bakery', 'meal_takeaway']
  },
  {
    title: 'Shopping & Retail',
    icon: 'shopping-cart',
    types: ['shopping_mall', 'store', 'convenience_store']
  },
  {
    title: 'Entertainment & Culture',
    icon: 'theater-comedy',
    types: ['museum', 'art_gallery', 'night_club', 'tourist_attraction', 'zoo', 'stadium', 'concert_hall', 'movie_theater']
  },
  {
    title: 'Health & Wellness',
    icon: 'favorite',
    types: ['gym', 'pharmacy']
  },
  {
    title: 'Services & Utilities',
    icon: 'build',
    types: ['bank', 'atm', 'gas_station']
  },
  {
    title: 'Outdoors & Recreation',
    icon: 'park',
    types: ['park', 'lodging']
  }
];

export default function DiscoveryPreferencesScreen({ navigation }) {
  const [discoveryPreferences, setDiscoveryPreferences] = useState({});
  const [minRating, setMinRating] = useState(3.0);
  const [expandedCategories, setExpandedCategories] = useState({});

  useEffect(() => {
    loadPreferences();
  }, []);

  const loadPreferences = async () => {
    try {
      const [prefs, rating] = await Promise.all([
        getUserDiscoveryPreferences(),
        AsyncStorage.getItem(MIN_RATING_KEY)
      ]);
      
      setDiscoveryPreferences(prefs);
      if (rating) {
        setMinRating(parseFloat(rating));
      }
    } catch (error) {
      console.warn('Failed to load preferences:', error);
    }
  };

  const toggleDiscoveryPreference = async (placeType) => {
    const newPrefs = {
      ...discoveryPreferences,
      [placeType]: !discoveryPreferences[placeType]
    };
    setDiscoveryPreferences(newPrefs);
    await AsyncStorage.setItem(DISCOVERY_PREFERENCES_KEY, JSON.stringify(newPrefs));
  };

  const updateMinRating = async (newRating) => {
    setMinRating(newRating);
    await AsyncStorage.setItem(MIN_RATING_KEY, newRating.toString());
  };

  const toggleCategory = (categoryTitle) => {
    setExpandedCategories(prev => ({
      ...prev,
      [categoryTitle]: !prev[categoryTitle]
    }));
  };

  const resetToDefaults = async () => {
    Alert.alert(
      'Reset Preferences',
      'Are you sure you want to reset all discovery preferences to defaults?',
      [
        { text: 'Cancel', style: 'cancel' },
        {
          text: 'Reset',
          style: 'destructive',
          onPress: async () => {
            try {
              const defaultPrefs = await resetDiscoveryPreferences();
              setDiscoveryPreferences(defaultPrefs);
              setMinRating(3.0);
              await AsyncStorage.setItem(MIN_RATING_KEY, '3.0');
              Alert.alert('Success', 'Preferences reset to defaults!');
            } catch (error) {
              Alert.alert('Error', 'Failed to reset preferences.');
            }
          }
        }
      ]
    );
  };

  const getPlaceTypeLabel = (key) => {
    const placeType = PLACE_TYPES.find(type => type.key === key);
    return placeType ? placeType.label : key;
  };

  const renderRatingSelector = () => (
    <View style={styles.section}>
      <Text style={styles.sectionHeader}>Minimum Rating</Text>
      <Text style={styles.sectionDescription}>
        Only show places with ratings at or above this level:
      </Text>
      
      <View style={styles.ratingContainer}>
        {[1.0, 2.0, 3.0, 3.5, 4.0, 4.5].map(rating => (
          <TouchableOpacity
            key={rating}
            style={[
              styles.ratingOption,
              minRating === rating && styles.ratingOptionActive
            ]}
            onPress={() => updateMinRating(rating)}
          >
            <Text style={[
              styles.ratingOptionText,
              minRating === rating && styles.ratingOptionTextActive
            ]}>
              {rating}+
            </Text>
          </TouchableOpacity>
        ))}
      </View>
    </View>
  );

  const renderCategory = (category) => {
    const isExpanded = expandedCategories[category.title];
    const enabledCount = category.types.filter(type => discoveryPreferences[type]).length;
    
    return (
      <View key={category.title} style={styles.categoryContainer}>
        <TouchableOpacity
          style={styles.categoryHeader}
          onPress={() => toggleCategory(category.title)}
        >
          <View style={styles.categoryTitleRow}>
            <MaterialIcons 
              name={category.icon} 
              size={24} 
              color={Colors.primary} 
            />
            <Text style={styles.categoryTitle}>{category.title}</Text>
            <Text style={styles.categoryCount}>
              {enabledCount}/{category.types.length}
            </Text>
          </View>
          <MaterialIcons
            name={isExpanded ? 'expand-less' : 'expand-more'}
            size={24}
            color={Colors.text}
          />
        </TouchableOpacity>
        
        {isExpanded && (
          <View style={styles.categoryContent}>
            {category.types.map(placeType => (
              <View key={placeType} style={styles.preferenceItem}>
                <View style={styles.preferenceRow}>
                  <Text style={styles.preferenceLabel}>
                    {getPlaceTypeLabel(placeType)}
                  </Text>
                  <Switch
                    value={discoveryPreferences[placeType] || false}
                    onValueChange={() => toggleDiscoveryPreference(placeType)}
                    trackColor={{ false: Colors.tabInactive + '50', true: Colors.primary + '50' }}
                    thumbColor={discoveryPreferences[placeType] ? Colors.primary : Colors.tabInactive}
                  />
                </View>
              </View>
            ))}
          </View>
        )}
      </View>
    );
  };

  return (
    <ScrollView style={styles.container}>
      <SectionHeader title="Discovery Preferences" />

      {renderRatingSelector()}

      <View style={styles.section}>
        <Text style={styles.sectionHeader}>Place Types</Text>
        <Text style={styles.sectionDescription}>
          Choose which types of places you'd like to discover during your walks:
        </Text>
        
        {PLACE_CATEGORIES.map(renderCategory)}
      </View>
    </ScrollView>
  );
}

const styles = StyleSheet.create({
  container: {
    flex: 1,
    backgroundColor: Colors.background,
  },
  header: {
    flexDirection: 'row',
    alignItems: 'center',
    justifyContent: 'space-between',
    padding: Spacing.lg,
    borderBottomWidth: 1,
    borderBottomColor: Colors.tabInactive + '30',
  },
  backButton: {
    padding: Spacing.sm,
  },
  headerTitle: {
    ...Typography.h2,
    color: Colors.text,
    flex: 1,
    textAlign: 'center',
  },
  resetButton: {
    padding: Spacing.sm,
  },
  section: {
    padding: Spacing.lg,
    borderBottomWidth: 1,
    borderBottomColor: Colors.tabInactive + '30',
  },
  sectionHeader: {
    ...Typography.h2,
    color: Colors.text,
    marginBottom: Spacing.md,
  },
  sectionDescription: {
    ...Typography.body,
    color: Colors.text + '80',
    marginBottom: Spacing.md,
    fontStyle: 'italic',
  },
  ratingContainer: {
    flexDirection: 'row',
    flexWrap: 'wrap',
    gap: Spacing.sm,
  },
  ratingOption: {
    paddingHorizontal: Spacing.md,
    paddingVertical: Spacing.sm,
    borderRadius: 20,
    borderWidth: 1,
    borderColor: Colors.tabInactive + '50',
    backgroundColor: Colors.background,
  },
  ratingOptionActive: {
    backgroundColor: Colors.primary,
    borderColor: Colors.primary,
  },
  ratingOptionText: {
    ...Typography.body,
    color: Colors.text,
    fontWeight: '600',
  },
  ratingOptionTextActive: {
    color: Colors.background,
  },
  categoryContainer: {
    marginBottom: Spacing.md,
  },
  categoryHeader: {
    flexDirection: 'row',
    alignItems: 'center',
    justifyContent: 'space-between',
    paddingVertical: Spacing.md,
    paddingHorizontal: Spacing.sm,
    backgroundColor: Colors.tabInactive + '20',
    borderRadius: 8,
  },
  categoryTitleRow: {
    flexDirection: 'row',
    alignItems: 'center',
    flex: 1,
  },
  categoryTitle: {
    ...Typography.body,
    color: Colors.text,
    fontWeight: '600',
    marginLeft: Spacing.sm,
    flex: 1,
  },
  categoryCount: {
    ...Typography.body,
    color: Colors.text + '80',
    fontSize: 12,
  },
  categoryContent: {
    paddingTop: Spacing.sm,
  },
  preferenceItem: {
    marginBottom: Spacing.sm,
  },
  preferenceRow: {
    flexDirection: 'row',
    justifyContent: 'space-between',
    alignItems: 'center',
    paddingVertical: Spacing.sm,
    paddingHorizontal: Spacing.md,
  },
  preferenceLabel: {
    ...Typography.body,
    color: Colors.text,
    flex: 1,
  },
}); <|MERGE_RESOLUTION|>--- conflicted
+++ resolved
@@ -87,10 +87,7 @@
  * 19. Add preference accessibility - better support for users with disabilities
  * 20. Add preference gamification - achievements and rewards for trying new place types
  */
-<<<<<<< HEAD
-=======
-
->>>>>>> fbf95c74
+
 // screens/DiscoveryPreferencesScreen.js
 import React, { useState, useEffect } from 'react';
 import { 

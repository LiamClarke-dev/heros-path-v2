/*
 * SETTINGS SCREEN (COMPREHENSIVE APP CONFIGURATION)
 * ==================================================
 * 
 * PURPOSE:
 * This is the comprehensive control center for Hero's Path, providing users with extensive
 * customization options for themes, discovery preferences, account management, and app
 * behavior. It also includes developer tools and utilities for testing and debugging.
 * Think of it as the "mission control" where users can customize every aspect of their
 * Hero's Path experience and where developers can access powerful testing tools.
 * 
 * FUNCTIONALITY:
 * - Theme Management: Switch between Light, Dark, and Adventure UI themes
 * - Map Style Control: Choose from 5 different map styles (Standard, Satellite, etc.)
 * - User Profile Management: Edit profile information and account settings
 * - Discovery Preferences: Access detailed place type preferences
 * - Language Selection: Choose interface language (internationalization support)
 * - Account Operations: Sign out, delete account, data management
 * - Data Migration: Handle app version updates and data structure changes
 * - Testing Utilities: API connectivity testing, migration testing, data viewing
 * - Developer Tools: Journey deletion, data purging, debug utilities (dev builds only)
 * - Performance Monitoring: API testing and connectivity validation
 * 
 * WHY IT EXISTS:
 * Modern mobile apps require extensive customization options to meet diverse user needs.
 * This screen centralizes all app configuration in one place while also serving as a
 * development and testing interface. It ensures users can personalize their experience
 * while providing developers with tools to maintain and debug the complex Hero's Path
 * systems.
 * 
 * KEY FEATURES:
 * - Complete Theme System: Full control over app appearance and map styling
 * - User Management: Profile editing, account settings, and authentication controls
 * - Preference Management: Detailed discovery and interface preferences
 * - Developer Tools: Comprehensive testing and debugging utilities
 * - Data Management: Migration, backup, and cleanup utilities
 * - Performance Testing: API connectivity and migration testing tools
 * - Modern UI: Card-based layout with consistent styling and theming
 * - Safety Features: Confirmation dialogs for destructive operations
 * 
 * MAJOR SECTIONS:
 * 1. **Profile Management**: Edit user profile, display name, bio
 * 2. **Theme Customization**: UI themes and map style selection
 * 3. **Discovery Settings**: Place type preferences and discovery behavior
 * 4. **Language Settings**: Interface language selection
 * 5. **Developer Section**: Testing tools, data management, debug utilities
 * 6. **Account Actions**: Sign out, reset preferences, account management
 * 7. **Data Migration**: Handle app updates and data structure changes
 * 8. **Performance Tools**: API testing and connectivity validation
 * 
 * RELATIONSHIPS:
 * - Uses ThemeContext extensively for theme management and styling
 * - Integrates with UserContext for profile management and authentication
 * - Connects to DiscoveriesService for preference management and API testing
 * - Uses DataMigrationService for handling app version updates
 * - Works with JourneyService for data management and cleanup
 * - Navigates to DiscoveryPreferencesScreen for detailed preference management
 * - Uses multiple utility services for testing and validation
 * - Integrates with Firebase for data operations and user management
 * 
 * REFERENCED BY:
 * - AppNavigator.js (as part of the Settings stack navigation)
 * - Users access this for all app customization and configuration
 * - Developers use this for testing, debugging, and data management
 * - Support workflows for troubleshooting user issues
 * 
 * REFERENCES:
 * - ThemeContext.js (for theme management and styling)
 * - UserContext.js (for profile and authentication)
 * - DiscoveriesService.js (for preferences and API testing)
 * - DataMigrationService.js (for data migration workflows)
 * - JourneyService.js (for data management and cleanup)
 * - FirestoreDataViewer.js (for debugging database content)
 * - Multiple UI components for consistent interface design
 * 
 * IMPORTANCE TO APP:
 * CRITICAL - This screen is essential for user satisfaction and app maintenance.
 * It provides the customization options that make Hero's Path feel personal and
 * functional for each user. It also contains critical developer tools that enable
 * app maintenance, testing, and troubleshooting. Without good settings management,
 * the app would feel rigid and difficult to maintain.
 * 
 * IMPROVEMENT SUGGESTIONS:
 * 1. Add settings search - search through settings options
 * 2. Add settings backup - backup and restore all user settings
 * 3. Add settings sharing - share configurations between devices
 * 4. Add settings recommendations - suggest optimal settings for user patterns
 * 5. Add settings analytics - track which settings are most commonly changed
 * 6. Add settings validation - ensure settings combinations work well together
 * 7. Add settings tutorials - guided tours for complex settings
 * 8. Add settings shortcuts - quick access to frequently changed settings
 * 9. Add settings automation - automatic settings based on context or time
 * 10. Add settings presets - pre-configured setting bundles for different use cases
 * 11. Add settings automation - automatic settings based on context or time
 * 12. Add accessibility settings - enhanced accessibility and usability options
 * 13. Add privacy controls - granular privacy settings and data control
 * 14. Add notification settings - detailed notification preferences
 * 15. Add performance settings - battery optimization and performance tuning
 * 16. Add sync settings - control what data syncs between devices
 * 17. Add export settings - export settings for support or analysis
 * 18. Add settings versioning - track and revert settings changes
 * 19. Add smart defaults - AI-powered default settings based on usage patterns
 * 20. Add settings compliance - ensure settings meet legal and privacy requirements
 * 21. Add settings integration - integrate with device settings and other apps
 */
<<<<<<< HEAD
=======

>>>>>>> fbf95c74
// screens/SettingsScreen.js
import React, { useState, useEffect } from 'react';
import {
  View,
  Text,
  StyleSheet,
  TouchableOpacity,
  ScrollView,
  Alert,
  ActivityIndicator,
  TextInput,
  Image,
  Switch
} from 'react-native';
import AsyncStorage from '@react-native-async-storage/async-storage';
import { MaterialIcons } from '@expo/vector-icons';
import { useTheme } from '../contexts/ThemeContext';
import { getFallbackTheme } from '../styles/theme';
import Logger from '../utils/Logger';
import { useUser } from '../contexts/UserContext';
import { PLACE_TYPES } from '../constants/PlaceTypes';
import { testPlacesAPIMigration } from '../services/DiscoveriesService';
import { useNavigation } from '@react-navigation/native';
import DataMigrationService from '../services/DataMigrationService';
import * as Location from 'expo-location';
import JourneyService from '../services/JourneyService';
import FirestoreDataViewer from '../utils/FirestoreDataViewer';
import DiscoveryService from '../services/DiscoveryService';
import AnimationDemo from '../components/AnimationDemo';
import { Spacing, Typography, Layout, Shadows } from '../styles/theme';

// --- New UI Components ---
const SectionCard = ({ children, style }) => {
  const { getCurrentThemeColors } = useTheme();
  const colors = getCurrentThemeColors() || getFallbackTheme();
  return (
    <View style={[{
      backgroundColor: colors.surface,
      borderRadius: 16,
      padding: 20,
      marginVertical: 10,
      shadowColor: '#000',
      shadowOpacity: 0.05,
      shadowRadius: 8,
      elevation: 2,
    }, style]}>
      {children}
    </View>
  );
};

// --- REFACTOR: Enhanced SettingsButton for overflow, accessibility, and polish ---
const SettingsButton = ({ onPress, icon, label, style, color, textColor, disabled, accessibilityLabel }) => {
  const { getCurrentThemeColors } = useTheme();
  const colors = getCurrentThemeColors() || getFallbackTheme();
  return (
    <TouchableOpacity
      style={[{
        flexDirection: 'row',
        alignItems: 'center',
        justifyContent: 'center',
        paddingVertical: 14,
        paddingHorizontal: 16,
        borderRadius: 8,
        backgroundColor: color || colors.buttonSecondary,
        marginVertical: 4,
        opacity: disabled ? 0.5 : 1,
        minWidth: 100,
        maxWidth: 160,
        minHeight: 44,
        elevation: 1,
      }, style]}
      onPress={onPress}
      disabled={disabled}
      accessibilityLabel={accessibilityLabel || label}
      activeOpacity={0.8}
    >
      {icon && <MaterialIcons name={icon} size={20} color={textColor || colors.primary} style={{ marginRight: 8 }} />}
      <Text
        style={{ color: textColor || colors.text, fontSize: 15, fontWeight: '500', flexShrink: 1 }}
        numberOfLines={1}
        ellipsizeMode="tail"
      >
        {label}
      </Text>
    </TouchableOpacity>
  );
};

// --- REFACTOR: SectionHeader for bolder headers ---
const SectionHeader = ({ icon, title }) => {
  const { getCurrentThemeColors } = useTheme();
  const colors = getCurrentThemeColors() || getFallbackTheme();
  return (
    <View style={{ flexDirection: 'row', alignItems: 'center', marginBottom: 16 }}>
      {icon && <MaterialIcons name={icon} size={24} color={colors.primary} style={{ marginRight: 10 }} />}
      <Text style={{ fontWeight: 'bold', fontSize: 20, color: colors.text }}>{title}</Text>
    </View>
  );
};

const LANG_KEY = '@user_language';
const DISCOVERY_PREFERENCES_KEY = '@discovery_preferences';
const LANGUAGES = [
  { code: 'en', label: 'English' },
  { code: 'ja', label: '日本語' },
  { code: 'zh-CN', label: '中文（简体）' },
];

export default function SettingsScreen() {
  const { user, userProfile, profileLoading, updateProfile, signOutUser, migrationStatus: userMigrationStatus, triggerMigration } = useUser();
  const { 
    currentTheme, 
    currentMapStyle, 
    changeTheme, 
    changeMapStyle, 
    getCurrentThemeColors, 
    mapStyleConfigs,
    themeTypes,
    mapStyles,
    resetToDefaults
  } = useTheme();
  const navigation = useNavigation();
  
  const colors = getCurrentThemeColors() || getFallbackTheme();
  
  const [language, setLanguage] = useState('en');
  const [editingProfile, setEditingProfile] = useState(false);
  const [developerSectionExpanded, setDeveloperSectionExpanded] = useState(false);
  const [developerLoading, setDeveloperLoading] = useState(false);
  const [discoveryPreferences, setDiscoveryPreferences] = useState({});
  const [migrationStatus, setMigrationStatus] = useState(null);
  const [testingMigration, setTestingMigration] = useState(false);
  const [dataMigrationStatus, setDataMigrationStatus] = useState(null);
  const [showAnimationDemo, setShowAnimationDemo] = useState(false);
  const [editForm, setEditForm] = useState({
    displayName: '',
    bio: '',
    location: '',
  });

  // Load saved language and discovery preferences on mount
  useEffect(() => {
    AsyncStorage.getItem(LANG_KEY)
      .then(val => {
        if (val) setLanguage(val);
      })
      .catch(() => {/* ignore */});

    // Use the service function to get preferences (which handles syncing)
    import('../services/DiscoveriesService').then(({ getUserDiscoveryPreferences }) => {
      getUserDiscoveryPreferences()
        .then(prefs => {
          setDiscoveryPreferences(prefs);
        })
        .catch(() => {/* ignore */});
    });
  }, []);

  // Update edit form when profile changes
  useEffect(() => {
    if (userProfile) {
      setEditForm({
        displayName: userProfile.displayName || '',
        bio: userProfile.bio || '',
        location: userProfile.location || '',
      });
    }
  }, [userProfile]);

  // When user taps a language option
  const selectLanguage = async (code) => {
    setLanguage(code);
    await AsyncStorage.setItem(LANG_KEY, code);
  };

  // Handle discovery preference toggle
  const toggleDiscoveryPreference = async (placeType) => {
    const newPrefs = {
      ...discoveryPreferences,
      [placeType]: !discoveryPreferences[placeType]
    };
    setDiscoveryPreferences(newPrefs);
    await AsyncStorage.setItem(DISCOVERY_PREFERENCES_KEY, JSON.stringify(newPrefs));
  };

  // Handle profile editing
  const startEditing = () => {
    setEditingProfile(true);
  };

  const cancelEditing = () => {
    setEditForm({
      displayName: userProfile?.displayName || '',
      bio: userProfile?.bio || '',
      location: userProfile?.location || '',
    });
    setEditingProfile(false);
  };

  const saveProfile = async () => {
    try {
      await updateProfile(editForm);
      setEditingProfile(false);
      Alert.alert('Success', 'Profile updated successfully!');
    } catch (error) {
      Alert.alert('Error', 'Failed to update profile. Please try again.');
    }
  };

  // Handle sign out
  const handleSignOut = () => {
    Alert.alert(
      'Sign Out',
      'Are you sure you want to sign out?',
      [
        { text: 'Cancel', style: 'cancel' },
        {
          text: 'Sign Out',
          style: 'destructive',
          onPress: async () => {
            try {
              await signOutUser();
              // User will be automatically redirected to SignInScreen by App.js
            } catch (error) {
              Alert.alert('Error', 'Failed to sign out. Please try again.');
            }
          }
        }
      ]
    );
  };

  // Test Places API migration
  const handleTestMigration = async () => {
    setTestingMigration(true);
    try {
      const status = await testPlacesAPIMigration();
      setMigrationStatus(status);
    } catch (error) {
      Alert.alert('Error', 'Failed to test API migration. Please try again.');
    } finally {
      setTestingMigration(false);
    }
  };

  // Check data migration status
  const checkDataMigrationStatus = async () => {
    if (user) {
      const status = await DataMigrationService.checkMigrationStatus(user.uid);
      setMigrationStatus(status);
    }
  };

  // Developer Functions
  const fixJourneyStatuses = async () => {
    Alert.alert(
      'Fix Journey Statuses?',
      'This will update all journey completion statuses to be accurate. This is useful if some journeys show incorrect review status.',
      [
        { text: 'Cancel', style: 'cancel' },
        {
          text: 'Fix Statuses',
          onPress: async () => {
            try {
              setDeveloperLoading(true);
              const result = await JourneyService.getUserJourneys(user.uid);
              if (!result.success) {
                Alert.alert('Error', 'Failed to load journeys');
                return;
              }
              
              let fixedCount = 0;
              for (const journey of result.journeys) {
                try {
                  await DiscoveryService.updateJourneyCompletionStatus(user.uid, journey.id);
                  fixedCount++;
                } catch (error) {
                  console.error(`Error fixing journey ${journey.id}:`, error);
                }
              }
              
              Alert.alert('Success', `Fixed completion status for ${fixedCount} journeys.`);
            } catch (error) {
              console.error('Error fixing journey statuses:', error);
              Alert.alert('Error', 'Failed to fix journey statuses');
            } finally {
              setDeveloperLoading(false);
            }
          },
        },
      ]
    );
  };

  const deleteAllJourneys = async () => {
    Alert.alert(
      'Delete ALL Journeys?',
      'This will permanently delete ALL your journeys and all associated data (discoveries, dismissed places, etc.). This action cannot be undone.\n\nAre you sure you want to continue?',
      [
        { text: 'Cancel', style: 'cancel' },
        {
          text: 'DELETE ALL',
          style: 'destructive',
          onPress: async () => {
            try {
              setDeveloperLoading(true);
              const result = await JourneyService.deleteAllJourneys(user.uid);
              Alert.alert('Success', `Deleted ${result.deletedCount} journeys and all associated data.`);
            } catch (error) {
              console.error('Error deleting all journeys:', error);
              Alert.alert('Error', 'Failed to delete all journeys');
            } finally {
              setDeveloperLoading(false);
            }
          },
        },
      ]
    );
  };

  const purgeAllAccountData = async () => {
    Alert.alert(
      '🚨 PURGE ALL ACCOUNT DATA?',
      'This will PERMANENTLY DELETE ALL your data:\n\n• All journeys and routes\n• All saved places\n• All dismissed places\n• All discovery preferences\n• All app settings\n• All local storage data\n\nThis action CANNOT be undone and will give you a completely fresh start.\n\nAre you absolutely sure you want to continue?',
      [
        { text: 'Cancel', style: 'cancel' },
        {
          text: '🚨 PURGE EVERYTHING',
          style: 'destructive',
          onPress: async () => {
            try {
              setDeveloperLoading(true);
              const result = await JourneyService.purgeAllUserData(user.uid);
              
              Alert.alert(
                '✅ Account Purged Successfully',
                `All your data has been completely removed:\n\n• ${result.deletedJourneys} journeys deleted\n• ${result.deletedDiscoveries} discoveries deleted\n• ${result.deletedDismissed} dismissed places deleted\n• ${result.clearedStorageKeys} app settings cleared\n\nYou now have a completely fresh account!`
              );
            } catch (error) {
              console.error('Error purging account data:', error);
              Alert.alert('Error', 'Failed to purge account data. Please try again.');
            } finally {
              setDeveloperLoading(false);
            }
          },
        },
      ]
    );
  };

  // Manual data migration trigger
  const handleManualMigration = async () => {
    if (!user) return;

    try {
      const result = await triggerMigration();
      setDataMigrationStatus(prev => ({ ...prev, migrationResult: result }));
      Alert.alert('Migration Complete', result.message);
    } catch (error) {
      Alert.alert('Migration Error', error.message);
    }
  };

  // Check migration status on mount
  useEffect(() => {
    checkDataMigrationStatus();
  }, [user]);

  // Theme selection handlers
  const handleThemeChange = async (themeType) => {
    try {
      await changeTheme(themeType);
      Alert.alert('Theme Updated', `Switched to ${themeType} theme!`);
    } catch (error) {
      Alert.alert('Error', 'Failed to update theme. Please try again.');
    }
  };

  const handleMapStyleChange = async (mapStyle) => {
    try {
      await changeMapStyle(mapStyle);
      Alert.alert('Map Style Updated', `Switched to ${mapStyleConfigs[mapStyle].name} map style!`);
    } catch (error) {
      Alert.alert('Error', 'Failed to update map style. Please try again.');
    }
  };

  const handleResetPreferences = async () => {
    Alert.alert(
      'Reset to Defaults?',
      'This will reset your UI theme and map style to the default settings. Your other preferences will remain unchanged.',
      [
        { text: 'Cancel', style: 'cancel' },
        {
          text: 'Reset',
          onPress: async () => {
            try {
              await resetToDefaults();
              Alert.alert('Success', 'Theme and map style reset to defaults!');
            } catch (error) {
              Alert.alert('Error', 'Failed to reset preferences. Please try again.');
            }
          },
        },
      ]
    );
  };

  // Theme data for UI
  const themeOptions = [
    { type: themeTypes.LIGHT, name: 'Light', icon: 'light-mode' },
    { type: themeTypes.DARK, name: 'Dark', icon: 'dark-mode' },
    { type: themeTypes.ADVENTURE, name: 'Adventure', icon: 'explore' },
  ];

  // Map style data for UI
  const mapStyleOptions = Object.entries(mapStyleConfigs).map(([key, config]) => ({
    type: key,
    name: config.name,
    description: config.description,
    icon: config.icon,
  }));

  const renderDeveloperSection = () => {
    if (!user) return null;
    
    return (
      <View style={styles.section}>
        <TouchableOpacity 
          style={styles.sectionHeader}
          onPress={() => setDeveloperSectionExpanded(!developerSectionExpanded)}
        >
          <View style={styles.sectionHeaderContent}>
            <MaterialIcons name="developer-mode" size={24} color={colors.warning} />
            <Text style={styles.sectionTitle}>🛠️ Developer Tools</Text>
          </View>
          <MaterialIcons 
            name={developerSectionExpanded ? "expand-less" : "expand-more"} 
            size={24} 
            color={colors.textSecondary} 
          />
        </TouchableOpacity>
        
        {developerSectionExpanded && (
          <View style={styles.developerContent}>
            {developerLoading && (
              <View style={styles.loadingOverlay}>
                <ActivityIndicator size="small" color={colors.primary} />
                <Text style={styles.loadingText}>Processing...</Text>
              </View>
            )}
            
            {/* API Migration Testing */}
            <View style={styles.subsection}>
              <Text style={styles.subsectionTitle}>🌐 API Migration Testing</Text>
              
              <TouchableOpacity 
                style={[styles.settingItem, testingMigration && styles.disabledItem]} 
                onPress={handleTestMigration}
                disabled={testingMigration}
              >
                <View style={styles.settingContent}>
                  <MaterialIcons name="api" size={24} color={colors.primary} />
                  <Text style={styles.settingText}>
                    {testingMigration ? 'Testing API Migration...' : 'Test Places API Migration'}
                  </Text>
                </View>
                {testingMigration ? (
                  <ActivityIndicator size="small" color={colors.primary} />
                ) : (
                  <MaterialIcons name="chevron-right" size={24} color={colors.textSecondary} />
                )}
              </TouchableOpacity>

              {migrationStatus && (
                <View style={styles.migrationStatus}>
                  <View style={styles.statusRow}>
                    <Text style={styles.statusLabel}>New API:</Text>
                    <View style={[
                      styles.statusIndicator,
                      migrationStatus.newAPI ? styles.statusSuccess : styles.statusError
                    ]}>
                      <Text style={styles.statusText}>
                        {migrationStatus.newAPI ? '✅ Working' : '❌ Failed'}
                      </Text>
                    </View>
                  </View>

                  <View style={styles.statusRow}>
                    <Text style={styles.statusLabel}>Legacy API:</Text>
                    <View style={[
                      styles.statusIndicator,
                      migrationStatus.legacyAPI ? styles.statusSuccess : styles.statusError
                    ]}>
                      <Text style={styles.statusText}>
                        {migrationStatus.legacyAPI ? '✅ Working' : '❌ Failed'}
                      </Text>
                    </View>
                  </View>

                  <View style={styles.statusRow}>
                    <Text style={styles.statusLabel}>Status:</Text>
                    <Text style={[
                      styles.statusText,
                      migrationStatus.migrationStatus === 'READY' ? styles.statusSuccess :
                      migrationStatus.migrationStatus === 'FALLBACK' ? styles.statusWarning :
                      styles.statusError
                    ]}>
                      {migrationStatus.migrationStatus}
                    </Text>
                  </View>

                  {migrationStatus.recommendation && (
                    <View style={styles.recommendationContainer}>
                      <Text style={styles.recommendationText}>{migrationStatus.recommendation}</Text>
                    </View>
                  )}

                  {migrationStatus.newAPIError && (
                    <View style={styles.errorContainer}>
                      <Text style={styles.errorLabel}>New API Error:</Text>
                      <Text style={styles.errorText}>{migrationStatus.newAPIError}</Text>
                    </View>
                  )}

                  {migrationStatus.legacyAPIError && (
                    <View style={styles.errorContainer}>
                      <Text style={styles.errorLabel}>Legacy API Error:</Text>
                      <Text style={styles.errorText}>{migrationStatus.legacyAPIError}</Text>
                    </View>
                  )}
                </View>
              )}
            </View>

            {/* Data Migration Status */}
            <View style={styles.subsection}>
              <Text style={styles.subsectionTitle}>📊 Data Migration Status</Text>
              
              <TouchableOpacity 
                style={styles.settingItem} 
                onPress={async () => {
                  try {
                    const status = await DataMigrationService.checkMigrationStatus(user.uid);
                    Alert.alert(
                      'Migration Status',
                      `Status: ${status.hasMigrated ? '✅ Migrated' : '⏳ Not Migrated'}\n\n` +
                      `Last Check: ${status.lastChecked ? new Date(status.lastChecked).toLocaleString() : 'Never'}\n` +
                      `User ID: ${user.uid}`
                    );
                  } catch (error) {
                    Alert.alert('Error', `Failed to check migration status: ${error.message}`);
                  }
                }}
              >
                <View style={styles.settingContent}>
                  <MaterialIcons name="cloud-sync" size={24} color={colors.primary} />
                  <Text style={styles.settingText}>Check Migration Status</Text>
                </View>
                <MaterialIcons name="chevron-right" size={24} color={colors.textSecondary} />
              </TouchableOpacity>
              
              <TouchableOpacity 
                style={styles.settingItem} 
                onPress={async () => {
                  try {
                    setDeveloperLoading(true);
                    await triggerMigration();
                    Alert.alert('Success', 'Migration triggered successfully');
                  } catch (error) {
                    Alert.alert('Error', `Failed to trigger migration: ${error.message}`);
                  } finally {
                    setDeveloperLoading(false);
                  }
                }}
              >
                <View style={styles.settingContent}>
                  <MaterialIcons name="sync" size={24} color={colors.primary} />
                  <Text style={styles.settingText}>Trigger Data Migration</Text>
                </View>
                <MaterialIcons name="chevron-right" size={24} color={colors.textSecondary} />
              </TouchableOpacity>

              {dataMigrationStatus && (
                <View style={styles.migrationStatusContainer}>
                  <View style={styles.statusRow}>
                    <Text style={styles.statusLabel}>Migration Status:</Text>
                    <View style={[
                      styles.statusIndicator,
                      dataMigrationStatus.hasMigrated ? styles.statusSuccess : styles.statusWarning
                    ]}>
                      <Text style={styles.statusText}>
                        {dataMigrationStatus.hasMigrated ? '✅ Complete' : '⏳ Pending'}
                      </Text>
                    </View>
                  </View>

                  {!dataMigrationStatus.hasMigrated && dataMigrationStatus.stats && (
                    <View style={styles.migrationStats}>
                      <Text style={styles.migrationStatsTitle}>Data to migrate:</Text>
                      <Text style={styles.migrationStatsText}>
                        • Journeys: {dataMigrationStatus.stats.journeysCount}
                      </Text>
                      <Text style={styles.migrationStatsText}>
                        • Saved Places: {dataMigrationStatus.stats.savedPlacesCount}
                      </Text>
                      <Text style={styles.migrationStatsText}>
                        • Dismissed Places: {dataMigrationStatus.stats.dismissedPlacesCount}
                      </Text>
                    </View>
                  )}

                  {dataMigrationStatus.migrationResult && (
                    <View style={styles.migrationResult}>
                      <Text style={styles.migrationResultTitle}>Last Migration:</Text>
                      <Text style={styles.migrationResultText}>
                        {dataMigrationStatus.migrationResult.message}
                      </Text>
                      {dataMigrationStatus.migrationResult.results && (
                        <View style={styles.migrationDetails}>
                          <Text style={styles.migrationDetailsText}>
                            Journeys: {dataMigrationStatus.migrationResult.results.journeys.migrated}/{dataMigrationStatus.migrationResult.results.journeys.total}
                          </Text>
                          <Text style={styles.migrationDetailsText}>
                            Saved Places: {dataMigrationStatus.migrationResult.results.savedPlaces.migrated}/{dataMigrationStatus.migrationResult.results.savedPlaces.total}
                          </Text>
                          <Text style={styles.migrationDetailsText}>
                            Dismissed Places: {dataMigrationStatus.migrationResult.results.dismissedPlaces.migrated}/{dataMigrationStatus.migrationResult.results.dismissedPlaces.total}
                          </Text>
                        </View>
                      )}
                    </View>
                  )}
                </View>
              )}
            </View>

            {/* Data Management */}
            <View style={styles.subsection}>
              <Text style={styles.subsectionTitle}>🗂️ Data Management</Text>
              
              <TouchableOpacity 
                style={styles.settingItem} 
                onPress={fixJourneyStatuses}
              >
                <View style={styles.settingContent}>
                  <MaterialIcons name="build" size={24} color={colors.primary} />
                  <Text style={styles.settingText}>🔧 Fix Journey Statuses</Text>
                </View>
                <MaterialIcons name="chevron-right" size={24} color={colors.textSecondary} />
              </TouchableOpacity>
              
              <TouchableOpacity 
                style={[styles.settingItem, styles.dangerItem]} 
                onPress={deleteAllJourneys}
              >
                <View style={styles.settingContent}>
                  <MaterialIcons name="delete-forever" size={24} color={colors.error} />
                  <Text style={[styles.settingText, styles.dangerText]}>🗑️ DELETE ALL JOURNEYS</Text>
                </View>
                <MaterialIcons name="chevron-right" size={24} color={colors.error} />
              </TouchableOpacity>
              
              <TouchableOpacity 
                style={[styles.settingItem, styles.criticalItem]} 
                onPress={purgeAllAccountData}
              >
                <View style={styles.settingContent}>
                  <MaterialIcons name="warning" size={24} color={colors.critical} />
                  <Text style={[styles.settingText, styles.criticalText]}>🚨 PURGE EVERYTHING</Text>
                </View>
                <MaterialIcons name="chevron-right" size={24} color={colors.critical} />
              </TouchableOpacity>
            </View>

            {/* Debug Tools */}
            <View style={styles.subsection}>
              <Text style={styles.subsectionTitle}>🔍 Debug Tools</Text>
              
              <TouchableOpacity 
                style={styles.settingItem} 
                onPress={async () => {
                  try {
                    const result = await JourneyService.getUserJourneys(user.uid);
                    if (result.success) {
                      Alert.alert(
                        'Your Journey Data', 
                        `Found ${result.journeys.length} journeys\n\nLatest journey: ${result.journeys[0]?.name || 'None'}\nTotal route points: ${result.journeys.reduce((total, journey) => total + (journey.route?.length || 0), 0)}`
                      );
                    } else {
                      Alert.alert('Error', 'Failed to load your journey data');
                    }
                  } catch (error) {
                    Alert.alert('Error', `Failed to check your journey data: ${error.message}`);
                  }
                }}
              >
                <View style={styles.settingContent}>
                  <MaterialIcons name="storage" size={24} color={colors.primary} />
                  <Text style={styles.settingText}>Check Your Journey Data</Text>
                </View>
                <MaterialIcons name="chevron-right" size={24} color={colors.textSecondary} />
              </TouchableOpacity>
              
              <TouchableOpacity 
                style={styles.settingItem} 
                onPress={async () => {
                  try {
                    const foregroundStatus = await Location.getForegroundPermissionsAsync();
                    const backgroundStatus = await Location.getBackgroundPermissionsAsync();
                    
                    Alert.alert(
                      'Location Permissions Status',
                      `Foreground: ${foregroundStatus.status}\nBackground: ${backgroundStatus.status}\n\nLocation Services: ${foregroundStatus.canAskAgain ? 'Can ask again' : 'Cannot ask again'}`
                    );
                  } catch (error) {
                    Alert.alert('Error', `Failed to check permissions: ${error.message}`);
                  }
                }}
              >
                <View style={styles.settingContent}>
                  <MaterialIcons name="location-on" size={24} color={colors.primary} />
                  <Text style={styles.settingText}>Check Location Permissions</Text>
                </View>
                <MaterialIcons name="chevron-right" size={24} color={colors.textSecondary} />
              </TouchableOpacity>

              <TouchableOpacity 
                style={styles.settingItem} 
                onPress={async () => {
                  try {
                    Alert.alert('Loading...', 'Calculating your journey statistics...');
                    const result = await FirestoreDataViewer.getUserJourneyStats(user.uid);
                    if (result.success) {
                      const { stats } = result;
                      Alert.alert(
                        'Your Journey Statistics',
                        `📊 Your Personal Statistics:\n\n` +
                        `🗺️ Total Journeys: ${stats.totalJourneys}\n` +
                        `📍 Total Route Points: ${stats.totalRoutePoints}\n` +
                        `📈 Avg Points per Journey: ${stats.averageRoutePointsPerJourney.toFixed(1)}\n` +
                        `✅ Journeys with Routes: ${stats.journeysWithRoutes}\n` +
                        `❌ Journeys without Routes: ${stats.journeysWithoutRoutes}\n\n` +
                        `📅 Your Activity:\n` +
                        `• Oldest Journey: ${stats.oldestJourney?.toLocaleDateString() || 'None'}\n` +
                        `• Newest Journey: ${stats.newestJourney?.toLocaleDateString() || 'None'}\n` +
                        `• Total Distance: ${stats.totalDistance.toFixed(1)}m\n` +
                        `• Total Duration: ${Math.round(stats.totalDuration / 60)}min`
                      );
                    } else {
                      Alert.alert('Error', `Failed to get your statistics: ${result.error}`);
                    }
                  } catch (error) {
                    Alert.alert('Error', `Failed to get your statistics: ${error.message}`);
                  }
                }}
              >
                <View style={styles.settingContent}>
                  <MaterialIcons name="analytics" size={24} color={colors.primary} />
                  <Text style={styles.settingText}>Your Journey Statistics</Text>
                </View>
                <MaterialIcons name="chevron-right" size={24} color={colors.textSecondary} />
              </TouchableOpacity>

              <TouchableOpacity 
                style={styles.settingItem} 
                onPress={async () => {
                  try {
                    Alert.alert('Loading...', 'Exporting your journey data...');
                    const result = await FirestoreDataViewer.exportUserJourneyData(user.uid);
                    if (result.success) {
                      const data = result.objectData;
                      Alert.alert(
                        'Your Data Export Ready',
                        `✅ Your personal journey data has been prepared for export\n\n` +
                        `📊 Summary:\n` +
                        `• Your Journeys: ${data.journeys.length}\n` +
                        `• Your Route Points: ${data.journeys.reduce((total, j) => total + (j.route?.length || 0), 0)}\n` +
                        `• Export Date: ${new Date(data.exportDate).toLocaleString()}\n\n` +
                        `🔒 Privacy: This export contains only your personal data\n\n` +
                        `💡 Check the console for the full JSON data.`,
                        [
                          { text: 'OK' },
                          { 
                            text: 'Copy to Console', 
                            onPress: () => {
                              Logger.debug('📋 YOUR EXPORTED JOURNEY DATA:', data);
                              Alert.alert('Copied!', 'Your data logged to console. Check your development console.');
                            }
                          }
                        ]
                      );
                    } else {
                      Alert.alert('Error', `Failed to export your data: ${result.error}`);
                    }
                  } catch (error) {
                    Alert.alert('Error', `Failed to export your data: ${error.message}`);
                  }
                }}
              >
                <View style={styles.settingContent}>
                  <MaterialIcons name="file-download" size={24} color={colors.primary} />
                  <Text style={styles.settingText}>Export Your Journey Data</Text>
                </View>
                <MaterialIcons name="chevron-right" size={24} color={colors.textSecondary} />
              </TouchableOpacity>

              <TouchableOpacity 
                style={styles.settingItem} 
                onPress={() => setShowAnimationDemo(true)}
              >
                <View style={styles.settingContent}>
                  <MaterialIcons name="animation" size={24} color={colors.primary} />
                  <Text style={styles.settingText}>🎨 Test Ping Animations</Text>
                </View>
                <MaterialIcons name="chevron-right" size={24} color={colors.textSecondary} />
              </TouchableOpacity>
            </View>
          </View>
        )}
      </View>
    );
  };

  if (profileLoading) {
    return (
      <View style={[styles.loadingContainer, { backgroundColor: colors.background }]}>
        <ActivityIndicator size="large" color={colors.primary} />
        <Text style={[styles.loadingText, { color: colors.text }]}>Loading profile...</Text>
      </View>
    );
  }

  return (
    <>
      <ScrollView style={{ backgroundColor: colors.background, padding: 16 }} contentContainerStyle={{ paddingBottom: 32 }}>
        {/* Profile Section */}
        <SectionCard>
          <SectionHeader icon="person" title="Profile" />
          <View style={styles.profileHeader}>
            <Image
              source={{ uri: userProfile?.photoURL || 'https://via.placeholder.com/80' }}
              style={styles.profileImage}
            />
            <View style={styles.profileInfo}>
              <Text style={[styles.profileName, { color: colors.text }]}>{userProfile?.displayName || 'Hero Explorer'}</Text>
              <Text style={[styles.profileEmail, { color: colors.textSecondary }]}>{user?.email}</Text>
              {userProfile?.location && (
                <Text style={[styles.profileLocation, { color: colors.textSecondary }]}>📍 {userProfile.location}</Text>
              )}
            </View>
          </View>
          {editingProfile ? (
            <View style={styles.editForm}>
              <TextInput
                style={[styles.input, { 
                  backgroundColor: colors.inputBackground, 
                  borderColor: colors.inputBorder, 
                  color: colors.inputText 
                }]}
                placeholder="Display Name"
                placeholderTextColor={colors.placeholder}
                value={editForm.displayName}
                onChangeText={(text) => setEditForm(prev => ({ ...prev, displayName: text }))}
              />
              <TextInput
                style={[styles.input, { 
                  backgroundColor: colors.inputBackground, 
                  borderColor: colors.inputBorder, 
                  color: colors.inputText 
                }]}
                placeholder="Bio"
                placeholderTextColor={colors.placeholder}
                value={editForm.bio}
                onChangeText={(text) => setEditForm(prev => ({ ...prev, bio: text }))}
                multiline
                numberOfLines={3}
              />
              <TextInput
                style={[styles.input, { 
                  backgroundColor: colors.inputBackground, 
                  borderColor: colors.inputBorder, 
                  color: colors.inputText 
                }]}
                placeholder="Location"
                placeholderTextColor={colors.placeholder}
                value={editForm.location}
                onChangeText={(text) => setEditForm(prev => ({ ...prev, location: text }))}
              />
              <View style={styles.editButtons}>
                <SettingsButton label="Cancel" onPress={cancelEditing} icon="close" color={colors.buttonSecondary} textColor={colors.buttonTextSecondary} accessibilityLabel="Cancel Profile Edit" />
                <SettingsButton label="Save" onPress={saveProfile} icon="check" color={colors.buttonPrimary} textColor={colors.buttonText} accessibilityLabel="Save Profile" />
              </View>
            </View>
          ) : (
            <SettingsButton label="Edit Profile" onPress={startEditing} icon="edit" accessibilityLabel="Edit Profile" />
          )}
          {userProfile?.bio && (
            <View style={styles.bioContainer}>
              <Text style={styles.bioText}>{userProfile.bio}</Text>
            </View>
          )}
        </SectionCard>

        {/* Stats Section */}
        {userProfile?.stats && (
          <SectionCard>
            <SectionHeader icon="trending-up" title="Your Stats" />
            <View style={styles.statsGrid}>
              <View style={styles.statItem}>
                <Text style={styles.statNumber}>{userProfile.stats.totalWalks || 0}</Text>
                <Text style={styles.statLabel}>Walks</Text>
              </View>
              <View style={styles.statItem}>
                <Text style={styles.statNumber}>{userProfile.stats.totalDistance || 0}km</Text>
                <Text style={styles.statLabel}>Distance</Text>
              </View>
              <View style={styles.statItem}>
                <Text style={styles.statNumber}>{userProfile.stats.discoveries || 0}</Text>
                <Text style={styles.statLabel}>Discoveries</Text>
              </View>
            </View>
          </SectionCard>
        )}

        {/* Preferences Section */}
        <SectionCard>
          <SectionHeader icon="tune" title="Preferences" />
          {/* Language, Discovery Preferences */}
          <View style={styles.preferenceItem}>
            <Text style={[styles.preferenceLabel, { color: colors.text }]}>Language</Text>
            <View style={styles.languageOptions}>
              {LANGUAGES.map(({code, label}) => (
                <SettingsButton
                  key={code}
                  label={label}
                  onPress={() => selectLanguage(code)}
                  color={language === code ? colors.buttonPrimary : colors.buttonSecondary}
                  textColor={language === code ? colors.buttonText : colors.text}
                  style={{ flex: 1, marginHorizontal: 2 }}
                  accessibilityLabel={`Language: ${label}`}
                />
              ))}
            </View>
          </View>
        </SectionCard>

        {/* Theme & Map Style Section */}
        <SectionCard>
          <SectionHeader icon="palette" title="Theme & Map Style" />
          <View style={[styles.preferenceItem, { flexDirection: 'column', gap: 12 }]}> 
            <Text style={[styles.preferenceLabel, { color: colors.text }]}>Theme</Text>
            <View style={[styles.themeOptions, { gap: 8 }]}> 
              {themeOptions.map((theme) => (
                <SettingsButton
                  key={theme.type}
                  label={theme.name}
                  onPress={() => handleThemeChange(theme.type)}
                  icon={theme.icon}
                  color={currentTheme === theme.type ? colors.buttonPrimary : colors.buttonSecondary}
                  textColor={currentTheme === theme.type ? colors.buttonText : colors.text}
                  style={{ marginHorizontal: 2, marginBottom: 8 }}
                  accessibilityLabel={`Theme: ${theme.name}`}
                />
              ))}
            </View>
          </View>
          <View style={[styles.preferenceItem, { flexDirection: 'column', gap: 12 }]}> 
            <Text style={[styles.preferenceLabel, { color: colors.text }]}>Map Style</Text>
            <View style={[styles.mapStyleOptions, { gap: 8 }]}> 
              {mapStyleOptions.map((mapStyle) => (
                <SettingsButton
                  key={mapStyle.type}
                  label={mapStyle.name}
                  onPress={() => handleMapStyleChange(mapStyle.type)}
                  icon={mapStyle.icon}
                  color={currentMapStyle === mapStyle.type ? colors.buttonPrimary : colors.buttonSecondary}
                  textColor={currentMapStyle === mapStyle.type ? colors.buttonText : colors.text}
                  style={{ marginHorizontal: 2, marginBottom: 8 }}
                  accessibilityLabel={`Map Style: ${mapStyle.name}`}
                />
              ))}
            </View>
          </View>
          <SettingsButton
            label="Reset UI and Map Styles to Defaults"
            onPress={handleResetPreferences}
            icon="settings-backup-restore"
            style={{ marginTop: 8, minWidth: 200 }}
            accessibilityLabel="Reset UI and Map Styles to Defaults"
          />
        </SectionCard>

        {/* Account Section */}
        <SectionCard>
          <SectionHeader icon="account-circle" title="Account" />
          <SettingsButton
            label="Sign Out"
            onPress={handleSignOut}
            icon="logout"
            color={colors.danger}
            textColor={colors.buttonText}
            accessibilityLabel="Sign Out"
          />
        </SectionCard>

        {/* Developer Tools Section (if user is dev) */}
        {user && (
          <SectionCard>
            <SectionHeader icon="developer-mode" title="Developer Tools" />
            {developerLoading && (
              <View style={styles.loadingOverlay}>
                <ActivityIndicator size="small" color={colors.primary} />
                <Text style={styles.loadingText}>Processing...</Text>
              </View>
            )}
            
            {/* API Migration Testing */}
            <View style={styles.subsection}>
              <Text style={styles.subsectionTitle}>🌐 API Migration Testing</Text>
              
              <TouchableOpacity 
                style={[styles.settingItem, testingMigration && styles.disabledItem]} 
                onPress={handleTestMigration}
                disabled={testingMigration}
              >
                <View style={styles.settingContent}>
                  <MaterialIcons name="api" size={24} color={colors.primary} />
                  <Text style={styles.settingText}>
                    {testingMigration ? 'Testing API Migration...' : 'Test Places API Migration'}
                  </Text>
                </View>
                {testingMigration ? (
                  <ActivityIndicator size="small" color={colors.primary} />
                ) : (
                  <MaterialIcons name="chevron-right" size={24} color={colors.textSecondary} />
                )}
              </TouchableOpacity>

              {migrationStatus && (
                <View style={styles.migrationStatus}>
                  <View style={styles.statusRow}>
                    <Text style={styles.statusLabel}>New API:</Text>
                    <View style={[
                      styles.statusIndicator,
                      migrationStatus.newAPI ? styles.statusSuccess : styles.statusError
                    ]}>
                      <Text style={styles.statusText}>
                        {migrationStatus.newAPI ? '✅ Working' : '❌ Failed'}
                      </Text>
                    </View>
                  </View>

                  <View style={styles.statusRow}>
                    <Text style={styles.statusLabel}>Legacy API:</Text>
                    <View style={[
                      styles.statusIndicator,
                      migrationStatus.legacyAPI ? styles.statusSuccess : styles.statusError
                    ]}>
                      <Text style={styles.statusText}>
                        {migrationStatus.legacyAPI ? '✅ Working' : '❌ Failed'}
                      </Text>
                    </View>
                  </View>

                  <View style={styles.statusRow}>
                    <Text style={styles.statusLabel}>Status:</Text>
                    <Text style={[
                      styles.statusText,
                      migrationStatus.migrationStatus === 'READY' ? styles.statusSuccess :
                      migrationStatus.migrationStatus === 'FALLBACK' ? styles.statusWarning :
                      styles.statusError
                    ]}>
                      {migrationStatus.migrationStatus}
                    </Text>
                  </View>

                  {migrationStatus.recommendation && (
                    <View style={styles.recommendationContainer}>
                      <Text style={styles.recommendationText}>{migrationStatus.recommendation}</Text>
                    </View>
                  )}

                  {migrationStatus.newAPIError && (
                    <View style={styles.errorContainer}>
                      <Text style={styles.errorLabel}>New API Error:</Text>
                      <Text style={styles.errorText}>{migrationStatus.newAPIError}</Text>
                    </View>
                  )}

                  {migrationStatus.legacyAPIError && (
                    <View style={styles.errorContainer}>
                      <Text style={styles.errorLabel}>Legacy API Error:</Text>
                      <Text style={styles.errorText}>{migrationStatus.legacyAPIError}</Text>
                    </View>
                  )}
                </View>
              )}
            </View>

            {/* Data Migration Status */}
            <View style={styles.subsection}>
              <Text style={styles.subsectionTitle}>📊 Data Migration Status</Text>
              
              <TouchableOpacity 
                style={styles.settingItem} 
                onPress={async () => {
                  try {
                    const status = await DataMigrationService.checkMigrationStatus(user.uid);
                    Alert.alert(
                      'Migration Status',
                      `Status: ${status.hasMigrated ? '✅ Migrated' : '⏳ Not Migrated'}\n\n` +
                      `Last Check: ${status.lastChecked ? new Date(status.lastChecked).toLocaleString() : 'Never'}\n` +
                      `User ID: ${user.uid}`
                    );
                  } catch (error) {
                    Alert.alert('Error', `Failed to check migration status: ${error.message}`);
                  }
                }}
              >
                <View style={styles.settingContent}>
                  <MaterialIcons name="cloud-sync" size={24} color={colors.primary} />
                  <Text style={styles.settingText}>Check Migration Status</Text>
                </View>
                <MaterialIcons name="chevron-right" size={24} color={colors.textSecondary} />
              </TouchableOpacity>
              
              <TouchableOpacity 
                style={styles.settingItem} 
                onPress={async () => {
                  try {
                    setDeveloperLoading(true);
                    await triggerMigration();
                    Alert.alert('Success', 'Migration triggered successfully');
                  } catch (error) {
                    Alert.alert('Error', `Failed to trigger migration: ${error.message}`);
                  } finally {
                    setDeveloperLoading(false);
                  }
                }}
              >
                <View style={styles.settingContent}>
                  <MaterialIcons name="sync" size={24} color={colors.primary} />
                  <Text style={styles.settingText}>Trigger Data Migration</Text>
                </View>
                <MaterialIcons name="chevron-right" size={24} color={colors.textSecondary} />
              </TouchableOpacity>

              {dataMigrationStatus && (
                <View style={styles.migrationStatusContainer}>
                  <View style={styles.statusRow}>
                    <Text style={styles.statusLabel}>Migration Status:</Text>
                    <View style={[
                      styles.statusIndicator,
                      dataMigrationStatus.hasMigrated ? styles.statusSuccess : styles.statusWarning
                    ]}>
                      <Text style={styles.statusText}>
                        {dataMigrationStatus.hasMigrated ? '✅ Complete' : '⏳ Pending'}
                      </Text>
                    </View>
                  </View>

                  {!dataMigrationStatus.hasMigrated && dataMigrationStatus.stats && (
                    <View style={styles.migrationStats}>
                      <Text style={styles.migrationStatsTitle}>Data to migrate:</Text>
                      <Text style={styles.migrationStatsText}>
                        • Journeys: {dataMigrationStatus.stats.journeysCount}
                      </Text>
                      <Text style={styles.migrationStatsText}>
                        • Saved Places: {dataMigrationStatus.stats.savedPlacesCount}
                      </Text>
                      <Text style={styles.migrationStatsText}>
                        • Dismissed Places: {dataMigrationStatus.stats.dismissedPlacesCount}
                      </Text>
                    </View>
                  )}

                  {dataMigrationStatus.migrationResult && (
                    <View style={styles.migrationResult}>
                      <Text style={styles.migrationResultTitle}>Last Migration:</Text>
                      <Text style={styles.migrationResultText}>
                        {dataMigrationStatus.migrationResult.message}
                      </Text>
                      {dataMigrationStatus.migrationResult.results && (
                        <View style={styles.migrationDetails}>
                          <Text style={styles.migrationDetailsText}>
                            Journeys: {dataMigrationStatus.migrationResult.results.journeys.migrated}/{dataMigrationStatus.migrationResult.results.journeys.total}
                          </Text>
                          <Text style={styles.migrationDetailsText}>
                            Saved Places: {dataMigrationStatus.migrationResult.results.savedPlaces.migrated}/{dataMigrationStatus.migrationResult.results.savedPlaces.total}
                          </Text>
                          <Text style={styles.migrationDetailsText}>
                            Dismissed Places: {dataMigrationStatus.migrationResult.results.dismissedPlaces.migrated}/{dataMigrationStatus.migrationResult.results.dismissedPlaces.total}
                          </Text>
                        </View>
                      )}
                    </View>
                  )}
                </View>
              )}
            </View>

            {/* Data Management */}
            <View style={styles.subsection}>
              <Text style={styles.subsectionTitle}>🗂️ Data Management</Text>
              
              <TouchableOpacity 
                style={styles.settingItem} 
                onPress={fixJourneyStatuses}
              >
                <View style={styles.settingContent}>
                  <MaterialIcons name="build" size={24} color={colors.primary} />
                  <Text style={styles.settingText}>🔧 Fix Journey Statuses</Text>
                </View>
                <MaterialIcons name="chevron-right" size={24} color={colors.textSecondary} />
              </TouchableOpacity>
              
              <TouchableOpacity 
                style={[styles.settingItem, styles.dangerItem]} 
                onPress={deleteAllJourneys}
              >
                <View style={styles.settingContent}>
                  <MaterialIcons name="delete-forever" size={24} color={colors.error} />
                  <Text style={[styles.settingText, styles.dangerText]}>🗑️ DELETE ALL JOURNEYS</Text>
                </View>
                <MaterialIcons name="chevron-right" size={24} color={colors.error} />
              </TouchableOpacity>
              
              <TouchableOpacity 
                style={[styles.settingItem, styles.criticalItem]} 
                onPress={purgeAllAccountData}
              >
                <View style={styles.settingContent}>
                  <MaterialIcons name="warning" size={24} color={colors.critical} />
                  <Text style={[styles.settingText, styles.criticalText]}>🚨 PURGE EVERYTHING</Text>
                </View>
                <MaterialIcons name="chevron-right" size={24} color={colors.critical} />
              </TouchableOpacity>
            </View>

            {/* Debug Tools */}
            <View style={styles.subsection}>
              <Text style={styles.subsectionTitle}>🔍 Debug Tools</Text>
              
              <TouchableOpacity 
                style={styles.settingItem} 
                onPress={async () => {
                  try {
                    const result = await JourneyService.getUserJourneys(user.uid);
                    if (result.success) {
                      Alert.alert(
                        'Your Journey Data', 
                        `Found ${result.journeys.length} journeys\n\nLatest journey: ${result.journeys[0]?.name || 'None'}\nTotal route points: ${result.journeys.reduce((total, journey) => total + (journey.route?.length || 0), 0)}`
                      );
                    } else {
                      Alert.alert('Error', 'Failed to load your journey data');
                    }
                  } catch (error) {
                    Alert.alert('Error', `Failed to check your journey data: ${error.message}`);
                  }
                }}
              >
                <View style={styles.settingContent}>
                  <MaterialIcons name="storage" size={24} color={colors.primary} />
                  <Text style={styles.settingText}>Check Your Journey Data</Text>
                </View>
                <MaterialIcons name="chevron-right" size={24} color={colors.textSecondary} />
              </TouchableOpacity>
              
              <TouchableOpacity 
                style={styles.settingItem} 
                onPress={async () => {
                  try {
                    const foregroundStatus = await Location.getForegroundPermissionsAsync();
                    const backgroundStatus = await Location.getBackgroundPermissionsAsync();
                    
                    Alert.alert(
                      'Location Permissions Status',
                      `Foreground: ${foregroundStatus.status}\nBackground: ${backgroundStatus.status}\n\nLocation Services: ${foregroundStatus.canAskAgain ? 'Can ask again' : 'Cannot ask again'}`
                    );
                  } catch (error) {
                    Alert.alert('Error', `Failed to check permissions: ${error.message}`);
                  }
                }}
              >
                <View style={styles.settingContent}>
                  <MaterialIcons name="location-on" size={24} color={colors.primary} />
                  <Text style={styles.settingText}>Check Location Permissions</Text>
                </View>
                <MaterialIcons name="chevron-right" size={24} color={colors.textSecondary} />
              </TouchableOpacity>

              <TouchableOpacity 
                style={styles.settingItem} 
                onPress={async () => {
                  try {
                    Alert.alert('Loading...', 'Calculating your journey statistics...');
                    const result = await FirestoreDataViewer.getUserJourneyStats(user.uid);
                    if (result.success) {
                      const { stats } = result;
                      Alert.alert(
                        'Your Journey Statistics',
                        `📊 Your Personal Statistics:\n\n` +
                        `🗺️ Total Journeys: ${stats.totalJourneys}\n` +
                        `📍 Total Route Points: ${stats.totalRoutePoints}\n` +
                        `📈 Avg Points per Journey: ${stats.averageRoutePointsPerJourney.toFixed(1)}\n` +
                        `✅ Journeys with Routes: ${stats.journeysWithRoutes}\n` +
                        `❌ Journeys without Routes: ${stats.journeysWithoutRoutes}\n\n` +
                        `📅 Your Activity:\n` +
                        `• Oldest Journey: ${stats.oldestJourney?.toLocaleDateString() || 'None'}\n` +
                        `• Newest Journey: ${stats.newestJourney?.toLocaleDateString() || 'None'}\n` +
                        `• Total Distance: ${stats.totalDistance.toFixed(1)}m\n` +
                        `• Total Duration: ${Math.round(stats.totalDuration / 60)}min`
                      );
                    } else {
                      Alert.alert('Error', `Failed to get your statistics: ${result.error}`);
                    }
                  } catch (error) {
                    Alert.alert('Error', `Failed to get your statistics: ${error.message}`);
                  }
                }}
              >
                <View style={styles.settingContent}>
                  <MaterialIcons name="analytics" size={24} color={colors.primary} />
                  <Text style={styles.settingText}>Your Journey Statistics</Text>
                </View>
                <MaterialIcons name="chevron-right" size={24} color={colors.textSecondary} />
              </TouchableOpacity>

              <TouchableOpacity 
                style={styles.settingItem} 
                onPress={async () => {
                  try {
                    Alert.alert('Loading...', 'Exporting your journey data...');
                    const result = await FirestoreDataViewer.exportUserJourneyData(user.uid);
                    if (result.success) {
                      const data = result.objectData;
                      Alert.alert(
                        'Your Data Export Ready',
                        `✅ Your personal journey data has been prepared for export\n\n` +
                        `📊 Summary:\n` +
                        `• Your Journeys: ${data.journeys.length}\n` +
                        `• Your Route Points: ${data.journeys.reduce((total, j) => total + (j.route?.length || 0), 0)}\n` +
                        `• Export Date: ${new Date(data.exportDate).toLocaleString()}\n\n` +
                        `🔒 Privacy: This export contains only your personal data\n\n` +
                        `💡 Check the console for the full JSON data.`,
                        [
                          { text: 'OK' },
                          { 
                            text: 'Copy to Console', 
                            onPress: () => {
                              Logger.debug('📋 YOUR EXPORTED JOURNEY DATA:', data);
                              Alert.alert('Copied!', 'Your data logged to console. Check your development console.');
                            }
                          }
                        ]
                      );
                    } else {
                      Alert.alert('Error', `Failed to export your data: ${result.error}`);
                    }
                  } catch (error) {
                    Alert.alert('Error', `Failed to export your data: ${error.message}`);
                  }
                }}
              >
                <View style={styles.settingContent}>
                  <MaterialIcons name="file-download" size={24} color={colors.primary} />
                  <Text style={styles.settingText}>Export Your Journey Data</Text>
                </View>
                <MaterialIcons name="chevron-right" size={24} color={colors.textSecondary} />
              </TouchableOpacity>

              <TouchableOpacity 
                style={styles.settingItem} 
                onPress={() => setShowAnimationDemo(true)}
              >
                <View style={styles.settingContent}>
                  <MaterialIcons name="animation" size={24} color={colors.primary} />
                  <Text style={styles.settingText}>🎨 Test Ping Animations</Text>
                </View>
                <MaterialIcons name="chevron-right" size={24} color={colors.textSecondary} />
              </TouchableOpacity>
            </View>
          </SectionCard>
        )}
      </ScrollView>

      {/* Animation Demo Modal */}
      {showAnimationDemo && (
        <View style={[styles.modalOverlay, { backgroundColor: colors.overlay }]}>
          <View style={[styles.modalContent, { backgroundColor: colors.modalBackground }]}>
            <View style={[styles.modalHeader, { borderBottomColor: colors.border }]}>
              <Text style={[styles.modalTitle, { color: colors.text }]}>🎨 Ping Animation Demo</Text>
              <TouchableOpacity 
                onPress={() => setShowAnimationDemo(false)}
                style={styles.closeButton}
              >
                <MaterialIcons name="close" size={24} color={colors.text} />
              </TouchableOpacity>
            </View>
            <View style={styles.modalBody}>
              <AnimationDemo />
            </View>
          </View>
        </View>
      )}
    </>
  );
}

const styles = StyleSheet.create({
  container: {
    flex: 1,
    backgroundColor: (props) => props.theme.background,
  },
  loadingContainer: {
    flex: 1,
    justifyContent: 'center',
    alignItems: 'center',
    backgroundColor: (props) => props.theme.background,
  },
  loadingText: {
    marginTop: Spacing.md,
    ...Typography.body,
    color: (props) => props.theme.text,
  },
  section: {
    padding: Spacing.lg,
    borderBottomWidth: 1,
    borderBottomColor: (props) => props.theme.tabInactive + '30',
  },
  sectionHeader: {
    flexDirection: 'row',
    justifyContent: 'space-between',
    alignItems: 'center',
    paddingVertical: Spacing.sm,
    borderBottomWidth: 1,
    borderBottomColor: (props) => props.theme.tabInactive + '30',
  },
  sectionHeaderContent: {
    flexDirection: 'row',
    alignItems: 'center',
  },
  sectionTitle: {
    ...Typography.h2,
    color: (props) => props.theme.text,
    marginLeft: Spacing.sm,
  },
  expandIcon: {
    marginLeft: Spacing.sm,
  },
  developerContent: {
    paddingTop: Spacing.sm,
  },
  loadingOverlay: {
    position: 'absolute',
    top: 0,
    left: 0,
    right: 0,
    bottom: 0,
    justifyContent: 'center',
    alignItems: 'center',
    backgroundColor: (props) => props.theme.background + '80',
    zIndex: 1,
  },
  subsection: {
    marginTop: Spacing.md,
    paddingTop: Spacing.md,
    borderTopWidth: 1,
    borderTopColor: (props) => props.theme.tabInactive + '30',
  },
  subsectionTitle: {
    ...Typography.h3,
    color: (props) => props.theme.text,
    marginBottom: Spacing.sm,
  },
  preferenceItem: {
    marginBottom: Spacing.md,
  },
  preferenceRow: {
    flexDirection: 'row',
    justifyContent: 'space-between',
    alignItems: 'center',
    paddingVertical: Spacing.sm,
  },
  preferenceLabel: {
    ...Typography.body,
    color: (props) => props.theme.text,
    flex: 1,
    fontWeight: '600',
  },
  preferenceLink: {
    backgroundColor: (props) => props.theme.tabInactive + '20',
    borderRadius: 8,
    padding: Spacing.md,
    marginTop: Spacing.sm,
  },
  preferenceLinkContent: {
    flexDirection: 'row',
    alignItems: 'center',
    justifyContent: 'space-between',
  },
  preferenceLinkLeft: {
    flexDirection: 'row',
    alignItems: 'center',
    flex: 1,
  },
  preferenceLinkText: {
    ...Typography.body,
    color: (props) => props.theme.text,
    fontWeight: '600',
    marginLeft: Spacing.sm,
  },
  languageOptions: {
    flexDirection: 'row',
    flexWrap: 'wrap',
  },
  languageOption: {
    padding: Spacing.sm,
    borderRadius: 4,
    marginRight: Spacing.sm,
    marginBottom: Spacing.sm,
    backgroundColor: (props) => props.theme.tabInactive + '20',
  },
  languageOptionActive: {
    backgroundColor: (props) => props.theme.primary,
  },
  languageOptionText: {
    ...Typography.body,
    color: (props) => props.theme.text,
  },
  languageOptionTextActive: {
    color: (props) => props.theme.background,
    fontWeight: '600',
  },
  dangerButton: {
    backgroundColor: '#FF3B30',
    padding: Spacing.md,
    borderRadius: 8,
    alignItems: 'center',
  },
  dangerButtonText: {
    ...Typography.body,
    color: (props) => props.theme.background,
    fontWeight: '600',
  },
  disabledButton: {
    opacity: 0.6,
  },
  migrationStatus: {
    marginTop: Spacing.md,
    padding: Spacing.md,
    backgroundColor: (props) => props.theme.tabInactive + '20',
    borderRadius: 8,
  },
  statusRow: {
    flexDirection: 'row',
    justifyContent: 'space-between',
    alignItems: 'center',
    marginBottom: Spacing.sm,
  },
  statusLabel: {
    ...Typography.body,
    color: (props) => props.theme.text,
    fontWeight: '600',
  },
  statusIndicator: {
    paddingHorizontal: Spacing.sm,
    paddingVertical: 4,
    borderRadius: 4,
  },
  statusSuccess: {
    backgroundColor: '#4CAF50' + '30',
  },
  statusWarning: {
    backgroundColor: '#FF9800' + '30',
  },
  statusError: {
    backgroundColor: '#F44336' + '30',
  },
  statusText: {
    ...Typography.body,
    fontWeight: '600',
  },
  recommendationContainer: {
    marginTop: Spacing.md,
    padding: Spacing.sm,
    backgroundColor: (props) => props.theme.primary + '20',
    borderRadius: 4,
  },
  recommendationText: {
    ...Typography.body,
    color: (props) => props.theme.text,
    fontStyle: 'italic',
  },
  errorContainer: {
    marginTop: Spacing.sm,
    padding: Spacing.sm,
    backgroundColor: '#F44336' + '20',
    borderRadius: 4,
  },
  errorLabel: {
    ...Typography.body,
    color: (props) => props.theme.text,
    fontWeight: '600',
    marginBottom: 4,
  },
  errorText: {
    ...Typography.body,
    color: (props) => props.theme.text + '80',
    fontSize: 12,
  },
  migrationStatusContainer: {
    marginTop: Spacing.md,
    padding: Spacing.md,
    backgroundColor: (props) => props.theme.tabInactive + '20',
    borderRadius: 8,
  },
  migrationStats: {
    marginTop: Spacing.md,
    padding: Spacing.sm,
    backgroundColor: (props) => props.theme.background,
    borderRadius: 4,
  },
  migrationStatsTitle: {
    ...Typography.body,
    color: (props) => props.theme.text,
    fontWeight: '600',
    marginBottom: Spacing.sm,
  },
  migrationStatsText: {
    ...Typography.body,
    color: (props) => props.theme.text + '80',
    fontSize: 14,
    marginBottom: 2,
  },
  migrationResult: {
    marginTop: Spacing.md,
    padding: Spacing.sm,
    backgroundColor: (props) => props.theme.primary + '20',
    borderRadius: 4,
  },
  migrationResultTitle: {
    ...Typography.body,
    color: (props) => props.theme.text,
    fontWeight: '600',
    marginBottom: Spacing.sm,
  },
  migrationResultText: {
    ...Typography.body,
    color: (props) => props.theme.text,
    marginBottom: Spacing.sm,
  },
  migrationDetails: {
    marginTop: Spacing.sm,
  },
  migrationDetailsText: {
    ...Typography.body,
    color: (props) => props.theme.text + '80',
    fontSize: 12,
    marginBottom: 2,
  },
  settingItem: {
    flexDirection: 'row',
    justifyContent: 'space-between',
    alignItems: 'center',
    paddingVertical: Spacing.sm,
    borderBottomWidth: 1,
    borderBottomColor: (props) => props.theme.tabInactive + '30',
  },
  settingContent: {
    flexDirection: 'row',
    alignItems: 'center',
  },
  settingText: {
    ...Typography.body,
    color: (props) => props.theme.text,
    marginLeft: Spacing.sm,
  },
  dangerItem: {
    backgroundColor: '#FF3B30' + '10',
    borderColor: '#FF3B30' + '30',
  },
  dangerText: {
    color: '#FF3B30',
    fontWeight: '600',
  },
  criticalItem: {
    backgroundColor: '#F44336' + '10',
    borderColor: '#F44336' + '30',
  },
  criticalText: {
    color: '#F44336',
    fontWeight: '600',
  },
  disabledItem: {
    opacity: 0.6,
  },
  testButton: {
    backgroundColor: (props) => props.theme.primary,
    padding: Spacing.md,
    borderRadius: 8,
    alignItems: 'center',
  },
  testButtonText: {
    ...Typography.body,
    color: (props) => props.theme.background,
    fontWeight: '600',
  },
  sectionDescription: {
    ...Typography.body,
    color: (props) => props.theme.textSecondary,
    marginBottom: Spacing.md,
  },
  editButton: {
    backgroundColor: (props) => props.theme.primary,
    padding: Spacing.md,
    borderRadius: 8,
    alignItems: 'center',
  },
  editButtonText: {
    ...Typography.body,
    color: (props) => props.theme.background,
    fontWeight: '600',
  },
  modalOverlay: {
    position: 'absolute',
    top: 0,
    left: 0,
    right: 0,
    bottom: 0,
    backgroundColor: 'rgba(0, 0, 0, 0.5)',
    justifyContent: 'center',
    alignItems: 'center',
    zIndex: 1000,
  },
  modalContent: {
    backgroundColor: (props) => props.theme.background,
    borderRadius: 16,
    width: '95%',
    height: '90%',
    shadowColor: '#000',
    shadowOffset: {
      width: 0,
      height: 2,
    },
    shadowOpacity: 0.25,
    shadowRadius: 3.84,
    elevation: 5,
    overflow: 'hidden',
  },
  modalHeader: {
    flexDirection: 'row',
    justifyContent: 'space-between',
    alignItems: 'center',
    padding: 20,
    borderBottomWidth: 1,
    borderBottomColor: (props) => props.theme.tabInactive + '30',
  },
  modalTitle: {
    fontSize: 18,
    fontWeight: 'bold',
    color: (props) => props.theme.text,
  },
  closeButton: {
    padding: 4,
  },
  modalBody: {
    flex: 1,
  },
  // New styles for Theme and Map Style sections
  themeOptions: {
    flexDirection: 'row',
    flexWrap: 'wrap',
    marginTop: Spacing.sm,
  },
  themeOption: {
    flexDirection: 'row',
    alignItems: 'center',
    padding: Spacing.sm,
    borderRadius: 4,
    marginRight: Spacing.sm,
    marginBottom: Spacing.sm,
    backgroundColor: (props) => props.theme.tabInactive + '20',
  },
  themeOptionActive: {
    backgroundColor: (props) => props.theme.primary,
  },
  themeOptionText: {
    ...Typography.body,
    color: (props) => props.theme.text,
    fontWeight: '600',
    marginLeft: Spacing.sm,
  },
  mapStyleOptions: {
    flexDirection: 'row',
    flexWrap: 'wrap',
    marginTop: Spacing.sm,
  },
  mapStyleOption: {
    flexDirection: 'row',
    alignItems: 'center',
    padding: Spacing.sm,
    borderRadius: 4,
    marginRight: Spacing.sm,
    marginBottom: Spacing.sm,
    backgroundColor: (props) => props.theme.tabInactive + '20',
  },
  mapStyleOptionActive: {
    backgroundColor: (props) => props.theme.primary,
  },
  mapStyleOptionText: {
    ...Typography.body,
    color: (props) => props.theme.text,
    fontWeight: '600',
    marginLeft: Spacing.sm,
  },
});<|MERGE_RESOLUTION|>--- conflicted
+++ resolved
@@ -103,10 +103,7 @@
  * 20. Add settings compliance - ensure settings meet legal and privacy requirements
  * 21. Add settings integration - integrate with device settings and other apps
  */
-<<<<<<< HEAD
-=======
-
->>>>>>> fbf95c74
+
 // screens/SettingsScreen.js
 import React, { useState, useEffect } from 'react';
 import {
@@ -141,7 +138,7 @@
 // --- New UI Components ---
 const SectionCard = ({ children, style }) => {
   const { getCurrentThemeColors } = useTheme();
-  const colors = getCurrentThemeColors() || getFallbackTheme();
+  const colors = getCurrentThemeColors();
   return (
     <View style={[{
       backgroundColor: colors.surface,
@@ -158,52 +155,37 @@
   );
 };
 
-// --- REFACTOR: Enhanced SettingsButton for overflow, accessibility, and polish ---
-const SettingsButton = ({ onPress, icon, label, style, color, textColor, disabled, accessibilityLabel }) => {
+const SettingsButton = ({ onPress, icon, label, style, color, textColor, disabled }) => {
   const { getCurrentThemeColors } = useTheme();
-  const colors = getCurrentThemeColors() || getFallbackTheme();
+  const colors = getCurrentThemeColors();
   return (
     <TouchableOpacity
       style={[{
         flexDirection: 'row',
         alignItems: 'center',
-        justifyContent: 'center',
         paddingVertical: 14,
         paddingHorizontal: 16,
         borderRadius: 8,
         backgroundColor: color || colors.buttonSecondary,
         marginVertical: 4,
         opacity: disabled ? 0.5 : 1,
-        minWidth: 100,
-        maxWidth: 160,
-        minHeight: 44,
-        elevation: 1,
       }, style]}
       onPress={onPress}
       disabled={disabled}
-      accessibilityLabel={accessibilityLabel || label}
-      activeOpacity={0.8}
     >
-      {icon && <MaterialIcons name={icon} size={20} color={textColor || colors.primary} style={{ marginRight: 8 }} />}
-      <Text
-        style={{ color: textColor || colors.text, fontSize: 15, fontWeight: '500', flexShrink: 1 }}
-        numberOfLines={1}
-        ellipsizeMode="tail"
-      >
-        {label}
-      </Text>
+      {icon && <MaterialIcons name={icon} size={22} color={textColor || colors.primary} style={{ marginRight: 12 }} />}
+      <Text style={{ color: textColor || colors.text, fontSize: 16 }}>{label}</Text>
     </TouchableOpacity>
   );
 };
 
-// --- REFACTOR: SectionHeader for bolder headers ---
 const SectionHeader = ({ icon, title }) => {
   const { getCurrentThemeColors } = useTheme();
-  const colors = getCurrentThemeColors() || getFallbackTheme();
+  const colors = getCurrentThemeColors();
   return (
-    <View style={{ flexDirection: 'row', alignItems: 'center', marginBottom: 16 }}>
-      {icon && <MaterialIcons name={icon} size={24} color={colors.primary} style={{ marginRight: 10 }} />}
-      <Text style={{ fontWeight: 'bold', fontSize: 20, color: colors.text }}>{title}</Text>
+    <View style={{ flexDirection: 'row', alignItems: 'center', marginBottom: 12 }}>
+      {icon && <MaterialIcons name={icon} size={22} color={colors.primary} style={{ marginRight: 8 }} />}
+      <Text style={{ fontWeight: 'bold', fontSize: 18, color: colors.text }}>{title}</Text>
     </View>
   );
 };
@@ -231,7 +213,7 @@
   } = useTheme();
   const navigation = useNavigation();
   
-  const colors = getCurrentThemeColors() || getFallbackTheme();
+  const colors = getCurrentThemeColors();
   
   const [language, setLanguage] = useState('en');
   const [editingProfile, setEditingProfile] = useState(false);
@@ -943,7 +925,7 @@
 
   return (
     <>
-      <ScrollView style={{ backgroundColor: colors.background, padding: 16 }} contentContainerStyle={{ paddingBottom: 32 }}>
+      <ScrollView style={{ backgroundColor: colors.background, padding: 16 }}>
         {/* Profile Section */}
         <SectionCard>
           <SectionHeader icon="person" title="Profile" />
@@ -998,12 +980,12 @@
                 onChangeText={(text) => setEditForm(prev => ({ ...prev, location: text }))}
               />
               <View style={styles.editButtons}>
-                <SettingsButton label="Cancel" onPress={cancelEditing} icon="close" color={colors.buttonSecondary} textColor={colors.buttonTextSecondary} accessibilityLabel="Cancel Profile Edit" />
-                <SettingsButton label="Save" onPress={saveProfile} icon="check" color={colors.buttonPrimary} textColor={colors.buttonText} accessibilityLabel="Save Profile" />
+                <SettingsButton label="Cancel" onPress={cancelEditing} icon="close" color={colors.buttonSecondary} textColor={colors.buttonTextSecondary} />
+                <SettingsButton label="Save" onPress={saveProfile} icon="check" color={colors.buttonPrimary} textColor={colors.buttonText} />
               </View>
             </View>
           ) : (
-            <SettingsButton label="Edit Profile" onPress={startEditing} icon="edit" accessibilityLabel="Edit Profile" />
+            <SettingsButton label="Edit Profile" onPress={startEditing} icon="edit" />
           )}
           {userProfile?.bio && (
             <View style={styles.bioContainer}>
@@ -1048,7 +1030,6 @@
                   color={language === code ? colors.buttonPrimary : colors.buttonSecondary}
                   textColor={language === code ? colors.buttonText : colors.text}
                   style={{ flex: 1, marginHorizontal: 2 }}
-                  accessibilityLabel={`Language: ${label}`}
                 />
               ))}
             </View>
@@ -1058,9 +1039,9 @@
         {/* Theme & Map Style Section */}
         <SectionCard>
           <SectionHeader icon="palette" title="Theme & Map Style" />
-          <View style={[styles.preferenceItem, { flexDirection: 'column', gap: 12 }]}> 
+          <View style={styles.preferenceItem}>
             <Text style={[styles.preferenceLabel, { color: colors.text }]}>Theme</Text>
-            <View style={[styles.themeOptions, { gap: 8 }]}> 
+            <View style={styles.themeOptions}>
               {themeOptions.map((theme) => (
                 <SettingsButton
                   key={theme.type}
@@ -1069,15 +1050,14 @@
                   icon={theme.icon}
                   color={currentTheme === theme.type ? colors.buttonPrimary : colors.buttonSecondary}
                   textColor={currentTheme === theme.type ? colors.buttonText : colors.text}
-                  style={{ marginHorizontal: 2, marginBottom: 8 }}
-                  accessibilityLabel={`Theme: ${theme.name}`}
+                  style={{ flex: 1, marginHorizontal: 2 }}
                 />
               ))}
             </View>
           </View>
-          <View style={[styles.preferenceItem, { flexDirection: 'column', gap: 12 }]}> 
+          <View style={styles.preferenceItem}>
             <Text style={[styles.preferenceLabel, { color: colors.text }]}>Map Style</Text>
-            <View style={[styles.mapStyleOptions, { gap: 8 }]}> 
+            <View style={styles.mapStyleOptions}>
               {mapStyleOptions.map((mapStyle) => (
                 <SettingsButton
                   key={mapStyle.type}
@@ -1086,8 +1066,7 @@
                   icon={mapStyle.icon}
                   color={currentMapStyle === mapStyle.type ? colors.buttonPrimary : colors.buttonSecondary}
                   textColor={currentMapStyle === mapStyle.type ? colors.buttonText : colors.text}
-                  style={{ marginHorizontal: 2, marginBottom: 8 }}
-                  accessibilityLabel={`Map Style: ${mapStyle.name}`}
+                  style={{ flex: 1, marginHorizontal: 2 }}
                 />
               ))}
             </View>
@@ -1096,8 +1075,6 @@
             label="Reset UI and Map Styles to Defaults"
             onPress={handleResetPreferences}
             icon="settings-backup-restore"
-            style={{ marginTop: 8, minWidth: 200 }}
-            accessibilityLabel="Reset UI and Map Styles to Defaults"
           />
         </SectionCard>
 
@@ -1110,7 +1087,6 @@
             icon="logout"
             color={colors.danger}
             textColor={colors.buttonText}
-            accessibilityLabel="Sign Out"
           />
         </SectionCard>
 

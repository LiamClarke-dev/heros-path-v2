/*
<<<<<<< HEAD
  MapScreen.js
  --------------
  What this page does:
  - This is the main map interface of the Hero's Path app. It displays the user's current location, tracks their journey, and shows saved routes and places on a map using Google Maps.
  - Users can start/stop journey tracking, view their path, see saved places, and interact with map markers. The screen also supports animated Link sprites and a "ping" feature for real-time discovery.

  Why this page exists & its importance:
  - This is the core experience of the app, where users interact with the map, record their journeys, and discover new places. It ties together location tracking, journey management, and visual feedback.
  - It is central to the app's value proposition and is referenced by other screens (e.g., journey history, discoveries).

  References & dependencies:
  - Uses the theme system via useTheme() for dynamic styling.
  - Relies on JourneyService and DiscoveryService for data.
  - Uses components like PingButton, PingStats, PingAnimation, SectionHeader, AppButton.
  - References user and exploration context providers.
  - Uses Google Maps API and Expo Location for map and geolocation features.

  Suggestions for improvement:
  - Consider breaking up the file: it's large and handles many responsibilities (map logic, UI, state, permissions). Move map logic, journey management, and UI components into separate hooks or components.
  - Add more comments explaining complex logic, especially around journey tracking and sprite animation.
  - Ensure all color and style values use the theme system (avoid hardcoded values).
  - Improve error handling for location and map errors.
  - Consider accessibility improvements for map controls and markers.
*/
// NOTE: This screen now uses react-native-maps. Make sure to install it with:
//   npx expo install react-native-maps

=======
 * MAP SCREEN (CORE APP SCREEN)
 * ============================
 * 
 * PURPOSE:
 * This is the heart of Hero's Path - the main screen where users track their walks,
 * see their progress in real-time, and interact with the core features. It displays
 * a Google Maps interface with GPS tracking, route recording, animated Link sprite,
 * saved places, and the ping functionality. Think of it as the "adventure interface"
 * where all the walking and discovery magic happens.
 * 
 * FUNCTIONALITY:
 * - Real-time GPS location tracking with animated Link sprite that moves and faces direction
 * - Route recording with glowing polylines that show the user's walking path
 * - Location permission management with automatic requests and background permission warnings
 * - Journey saving with distance calculation, duration tracking, and Firestore storage
 * - Ping functionality for real-time place discovery during walks
 * - Display of saved places and past journey routes on the map
 * - Theme-aware map styling with 5 different map styles (Standard, Satellite, etc.)
 * - Background location permission warnings to ensure accurate tracking
 * - Error handling for location services and map rendering issues
 * 
 * WHY IT EXISTS:
 * This is the primary interface for Hero's Path's core value proposition: gamified
 * walking with discovery. Users spend most of their time on this screen during active
 * walks. It needs to be engaging, accurate, and responsive to make walking feel like
 * an adventure rather than just exercise. The animated sprite and visual feedback
 * transform mundane walks into engaging experiences.
 * 
 * KEY FEATURES:
 * - Animated Link sprite that shows walking direction and movement
 * - Real-time route tracking with glowing polylines
 * - Ping button for discovering places during walks (with credits and cooldown)
 * - Map style switching (Adventure, Night, Satellite, etc.)
 * - Background permission warnings for accurate GPS tracking
 * - Journey completion workflow with automatic saving
 * - Display of past journeys and saved places for context
 * - Theme integration for consistent visual experience
 * 
 * RELATIONSHIPS:
 * - Uses multiple contexts: UserContext (auth), ThemeContext (styling), ExplorationContext (history)
 * - Integrates with JourneyService for saving completed walks
 * - Uses DiscoveryService for managing place discoveries
 * - Works with PingButton and PingStats components for real-time discovery
 * - Uses PingAnimation for visual feedback (currently disabled)
 * - Connects to various services for data persistence and API calls
 * 
 * REFERENCED BY:
 * - AppNavigator.js (as the main screen in Map stack)
 * - Most users spend majority of their time on this screen during active use
 * - Other screens reference this as the "home" or main app experience
 * 
 * REFERENCES:
 * - ThemeContext (for map styling and UI theming)
 * - UserContext (for user authentication and data)
 * - ExplorationContext (for tracking exploration history)
 * - JourneyService (for saving completed journeys)
 * - DiscoveryService (for managing place discoveries)
 * - PingButton, PingStats, PingAnimation components
 * - Location services (expo-location)
 * - Google Maps (react-native-maps)
 * 
 * IMPORTANCE TO APP:
 * CRITICAL - This is the most important screen in the entire app. It's where users
 * spend most of their time and experience the core value proposition. If this screen
 * doesn't work well, the entire app fails. The GPS tracking, visual feedback, and
 * user experience on this screen determine whether users continue using the app.
 * 
 * IMPROVEMENT SUGGESTIONS:
 * 1. Add offline map support - download map tiles for offline use
 * 2. Add route planning - let users plan routes before walking
 * 3. Add compass mode - show traditional compass for navigation
 * 4. Add AR integration - augmented reality for enhanced discovery
 * 5. Add weather overlay - show weather conditions on the map
 * 6. Add traffic information - real-time traffic data for route planning
 * 7. Add elevation profile - show terrain elevation for hiking
 * 8. Add social features - see friends' locations and journeys
 * 9. Add guided tours - pre-planned discovery routes
 * 10. Add voice navigation - audio cues for route following
 * 11. Add fitness tracking - heart rate, calories, step counting
 * 12. Add photo integration - take and associate photos with locations
 * 13. Add landmark recognition - automatic identification of notable places
 * 14. Add route sharing - share interesting routes with other users
 * 15. Add achievement notifications - celebrate milestones during walks
 * 16. Add better error recovery - handle GPS and network failures gracefully
 * 17. Add performance optimization - reduce battery usage and improve responsiveness
 * 18. Add accessibility improvements - better support for users with disabilities
 * 19. Add customizable UI - let users customize button placement and visibility
 * 20. Add emergency features - SOS functionality and emergency contacts
 */

// screens/MapScreen.js
>>>>>>> fbf95c74
import React, { useState, useEffect, useRef } from 'react';
import {
  View,
  Text,
  StyleSheet,
  TouchableOpacity,
  Alert,
  StatusBar,
  Image,
  Dimensions,
  Platform,
  Linking,
  AppState,
  Modal,
} from 'react-native';
import MapView, { Marker, Polyline } from 'react-native-maps';
import * as Location from 'expo-location';
import { MaterialIcons } from '@expo/vector-icons';
import { useTheme } from '../contexts/ThemeContext';
import { getFallbackTheme } from '../styles/theme';
import { useUser } from '../contexts/UserContext';
import { useExploration } from '../contexts/ExplorationContext';
import { Spacing, Typography, Layout, Shadows } from '../styles/theme';
import PingButton from '../components/PingButton';
import PingStats from '../components/PingStats';
import PingAnimation from '../components/PingAnimation';
import JourneyService from '../services/JourneyService';
import DiscoveryService from '../services/DiscoveryService';
import BackgroundLocationService from '../services/BackgroundLocationService';
import Logger from '../utils/Logger';
import SectionHeader from '../components/ui/SectionHeader';
import AppButton from '../components/ui/AppButton';
import Constants from 'expo-constants';
import { GOOGLE_MAPS_API_KEY_IOS } from '../config';

const { width, height } = Dimensions.get('window');

// Sprite animation states
const SPRITE_STATES = {
  IDLE: 'idle',
  WALK_DOWN: 'walk_down',
  WALK_UP: 'walk_up',
  WALK_LEFT: 'walk_left',
  WALK_RIGHT: 'walk_right',
};

const SPRITE_SOURCES = {
  [SPRITE_STATES.IDLE]: require('../assets/link_sprites/link_idle.gif'),
  [SPRITE_STATES.WALK_DOWN]: require('../assets/link_sprites/link_walk_down.gif'),
  [SPRITE_STATES.WALK_UP]: require('../assets/link_sprites/link_walk_up.gif'),
  [SPRITE_STATES.WALK_LEFT]: require('../assets/link_sprites/link_walk_left.gif'),
  [SPRITE_STATES.WALK_RIGHT]: require('../assets/link_sprites/link_walk_right.gif'),
};

function getDirection([prev, curr]) {
  if (!prev || !curr) return SPRITE_STATES.IDLE;
  
  const dx = curr.longitude - prev.longitude;
  const dy = curr.latitude - prev.latitude;
  
  if (Math.abs(dx) > Math.abs(dy)) {
    return dx > 0 ? SPRITE_STATES.WALK_RIGHT : SPRITE_STATES.WALK_LEFT;
  } else {
    return dy > 0 ? SPRITE_STATES.WALK_DOWN : SPRITE_STATES.WALK_UP;
  }
}

export default function MapScreen({ navigation, route }) {
  const { getCurrentThemeColors, getCurrentMapStyleArray } = useTheme();
  const colors = getCurrentThemeColors() || getFallbackTheme();
  const mapStyleArray = getCurrentMapStyleArray();
  
  const { user } = useUser();
  const { setCurrentJourney } = useExploration();
  
  const mapRef = useRef(null);
  
  const [currentPosition, setCurrentPosition] = useState(null);
  const [tracking, setTracking] = useState(false);
  const [currentJourneyId, setCurrentJourneyId] = useState(null);
  const [pathToRender, setPathToRender] = useState([]);
  const [previewRoute, setPreviewRoute] = useState([]);
  const [previewRoadCoords, setPreviewRoadCoords] = useState([]);
  const [savedRoutes, setSavedRoutes] = useState([]);
  const [savedPlaces, setSavedPlaces] = useState([]);
  const [showSavedPlaces, setShowSavedPlaces] = useState(false);
  const [isLocating, setIsLocating] = useState(false);
  const [pingUsed, setPingUsed] = useState(0);
  const [showPingAnimation, setShowPingAnimation] = useState(false);
  const [spriteState, setSpriteState] = useState(SPRITE_STATES.IDLE);
  const [backgroundPermissionWarning, setBackgroundPermissionWarning] = useState(false);
  const [mapError, setMapError] = useState(null);
  const [locationAccuracy, setLocationAccuracy] = useState(null);
<<<<<<< HEAD
  const [appState, setAppState] = useState(AppState.currentState);
  const [showMinDistanceModal, setShowMinDistanceModal] = useState(false);
  const [pendingEndWalk, setPendingEndWalk] = useState(false);
  const [pendingCoords, setPendingCoords] = useState([]);
=======
>>>>>>> fbf95c74

  // Check background location permissions
  const checkBackgroundPermissions = async () => {
    try {
      const { status } = await Location.getBackgroundPermissionsAsync();
      if (status !== 'granted') {
        setBackgroundPermissionWarning(true);
      } else {
        setBackgroundPermissionWarning(false);
      }
    } catch (error) {
      console.error('Error checking background permissions:', error);
    }
  };

  const showBackgroundPermissionWarning = () => {
    Alert.alert(
      'Background Location Permission Required',
      'Hero\'s Path needs "Always" location access to track your walks even when the app is in the background. This allows you to record your complete journey.',
      [
        { text: 'Cancel', style: 'cancel' },
        {
          text: 'Open Settings',
          onPress: () => {
            if (Platform.OS === 'ios') {
              Linking.openURL('app-settings:');
            } else {
              Linking.openSettings();
            }
          }
        }
      ]
    );
  };

  // Initialize BackgroundLocationService and load data on mount
  useEffect(() => {
    const initializeLocation = async () => {
      try {
        // Initialize the background location service
        const initialized = await BackgroundLocationService.initialize();
        if (!initialized) {
          Alert.alert('Location Setup Failed', 'Please enable location permissions in your device settings.');
          return;
        }

        // Set up location update callback
        BackgroundLocationService.setLocationUpdateCallback((coords, journey) => {
          // Update current position
          setCurrentPosition({
            latitude: coords.latitude,
            longitude: coords.longitude,
            timestamp: coords.timestamp,
          });
          
          // Update location accuracy indicator
          setLocationAccuracy(coords.accuracy);
          
          // Update path for rendering
          setPathToRender(journey.coordinates);
          
          Logger.debug('Location updated:', {
            lat: coords.latitude.toFixed(6),
            lng: coords.longitude.toFixed(6),
            accuracy: coords.accuracy,
            points: journey.coordinates.length
          });
        });

        // Get initial location
        try {
          const coords = await BackgroundLocationService.getCurrentLocation();
          setCurrentPosition({
            latitude: coords.latitude,
            longitude: coords.longitude,
            timestamp: Date.now(),
          });
          setLocationAccuracy(coords.accuracy);
        } catch (error) {
          Logger.warn('Could not get initial location:', error);
        }

      } catch (error) {
        Logger.error('Error initializing location service:', error);
        Alert.alert('Location Error', 'Failed to initialize location services. Please check your permissions.');
      }
    };

    initializeLocation();
    loadSavedRoutes();
    loadSavedPlaces();
    checkBackgroundPermissions();

    // Cleanup on unmount
    return () => {
      BackgroundLocationService.setLocationUpdateCallback(null);
      // Note: We don't call cleanup() here as the service should persist across navigation
      // The service will be cleaned up when the app is terminated
    };
  }, []);

  useEffect(() => {
    const subscription = AppState.addEventListener('change', nextAppState => {
      if (appState.match(/inactive|background/) && nextAppState === 'active') {
        checkBackgroundPermissions();
      }
      setAppState(nextAppState);
    });
    return () => subscription.remove();
  }, [appState]);

  // Update sprite state based on movement
  useEffect(() => {
    if (pathToRender.length >= 2) {
      const direction = getDirection(pathToRender.slice(-2));
      setSpriteState(direction);
    } else {
      setSpriteState(SPRITE_STATES.IDLE);
    }
  }, [pathToRender]);

  const spriteSource = SPRITE_SOURCES[spriteState];

  const loadSavedRoutes = async () => {
    if (!user) return;
    
    try {
      const result = await JourneyService.getUserJourneys(user.uid);
      if (result.success) {
        setSavedRoutes(result.journeys);
      }
    } catch (error) {
      console.error('Error loading saved routes:', error);
    }
  };

  const loadSavedPlaces = async () => {
    if (!user) return;
    
    try {
      const result = await DiscoveryService.getSavedPlaces(user.uid);
      const places = result.success ? result.discoveries : [];
      setSavedPlaces(places);
    } catch (error) {
      console.error('Error loading saved places:', error);
    }
  };

  const locateMe = async () => {
    setIsLocating(true);
    try {
      // Get fresh location from the service
      const coords = await BackgroundLocationService.getCurrentLocation();
      
      const newPosition = {
        latitude: coords.latitude,
        longitude: coords.longitude,
        timestamp: Date.now(),
      };
      
      setCurrentPosition(newPosition);
      setLocationAccuracy(coords.accuracy);
      
      // Animate to the location
      mapRef.current?.animateToRegion({
        latitude: coords.latitude,
        longitude: coords.longitude,
        latitudeDelta: 0.01,
        longitudeDelta: 0.01,
      }, 1000);
      
      Logger.debug('Located user:', {
        lat: coords.latitude.toFixed(6),
        lng: coords.longitude.toFixed(6),
        accuracy: coords.accuracy
      });
      
    } catch (error) {
      Logger.error('Error locating user:', error);
      Alert.alert('Location Error', 'Could not get your current location. Please check your location settings.');
    } finally {
      setIsLocating(false);
    }
  };

  const toggleSavedPlaces = async () => {
    setShowSavedPlaces(!showSavedPlaces);
  };

  const saveJourney = async (rawCoords) => {
    if (!user || rawCoords.length === 0) return;

    try {
      Logger.info('MAP_SCREEN', 'Saving journey...', { 
        userId: user.uid, 
        routePoints: rawCoords.length 
      });

      // Create journey data
      const journeyData = {
        userId: user.uid,
        name: `Walk on ${new Date().toLocaleDateString()}`,
        startTime: rawCoords[0].timestamp,
        endTime: rawCoords[rawCoords.length - 1].timestamp,
        route: rawCoords.map(coord => ({
          latitude: coord.latitude,
          longitude: coord.longitude,
          timestamp: coord.timestamp,
        })),
        distance: calculateTotalDistance(rawCoords),
        duration: rawCoords[rawCoords.length - 1].timestamp - rawCoords[0].timestamp,
        status: 'completed',
      };

      // Save journey
      const result = await JourneyService.createJourney(user.uid, journeyData);
      
      if (result.success) {
        Logger.info('MAP_SCREEN', 'Journey saved successfully', { 
          journeyId: result.journey.id 
        });

        // Trigger discovery process
        try {
          await JourneyService.consolidateJourneyDiscoveries(
            user.uid, 
            result.journey.id, 
            journeyData.route
          );
          Logger.info('MAP_SCREEN', 'Discovery process completed');
        } catch (discoveryError) {
          Logger.error('MAP_SCREEN', 'Discovery process failed', discoveryError);
        }

        // Update local state
        setCurrentJourneyId(null);
        setPathToRender([]);
        setPreviewRoute([]);
        setPreviewRoadCoords([]);
        
        // Reload saved routes
        await loadSavedRoutes();
        
        Alert.alert(
          'Walk Saved! 🎉',
          `Your ${Math.round(journeyData.distance)}m walk has been saved. Check your discoveries for new places found along your route!`
        );
      } else {
        throw new Error(result.error || 'Failed to save journey');
      }
    } catch (error) {
      Logger.error('MAP_SCREEN', 'Error saving journey', error);
      Alert.alert('Error', 'Failed to save your walk. Please try again.');
    }
  };

  const calculateTotalDistance = (coords) => {
    if (coords.length < 2) return 0;
    
    let totalDistance = 0;
    for (let i = 1; i < coords.length; i++) {
      const prev = coords[i - 1];
      const curr = coords[i];
      
      const R = 6371e3; // Earth's radius in meters
      const φ1 = prev.latitude * Math.PI / 180;
      const φ2 = curr.latitude * Math.PI / 180;
      const Δφ = (curr.latitude - prev.latitude) * Math.PI / 180;
      const Δλ = (curr.longitude - prev.longitude) * Math.PI / 180;

      const a = Math.sin(Δφ/2) * Math.sin(Δφ/2) +
                Math.cos(φ1) * Math.cos(φ2) *
                Math.sin(Δλ/2) * Math.sin(Δλ/2);
      const c = 2 * Math.atan2(Math.sqrt(a), Math.sqrt(1-a));

      totalDistance += R * c;
    }
    
    return totalDistance;
  };

  const handleEndWalk = (coords) => {
    if (coords.length < MIN_ROUTE_POINTS) {
      setPendingCoords(coords);
      setShowMinDistanceModal(true);
      Logger.info('MAP_SCREEN', 'handleEndWalk: walk has too few points', { coordsLength: coords.length });
      return false;
    }
    if (calculateTotalDistance(coords) < MIN_ROUTE_DISTANCE) {
      setPendingCoords(coords);
      setShowMinDistanceModal(true);
      Logger.info('MAP_SCREEN', 'handleEndWalk: walk too short', { distance: calculateTotalDistance(coords) });
      return false;
    }
    return true;
  };

  const refundPings = async () => {
    if (pingUsed > 0 && user) {
      try {
        // Call PingService to refund credits
        // (Assume PingService.refundCredits exists or implement it)
        await JourneyService.refundPingCredits(user.uid, pingUsed);
        setPingUsed(0);
      } catch (error) {
        Logger.error('MAP_SCREEN', 'Failed to refund ping credits', error);
      }
    }
  };

  const toggleTracking = async () => {
    if (tracking) {
<<<<<<< HEAD
      // Stop tracking
      if (locationSubscription.current) {
        locationSubscription.current.remove();
        locationSubscription.current = null;
      }
      setTracking(false);
      // Always check for minimum walk requirement, even if 0 or 1 points
      if (currentJourneyId) {
        if (!handleEndWalk(pathToRender)) {
          setPendingEndWalk(true);
          Logger.info('MAP_SCREEN', 'Showing minimum distance modal', { pathToRenderLength: pathToRender.length });
          // Do NOT clear state here; wait for user to choose in modal
          return;
        }
        // Only save if valid
        if (pathToRender.length >= MIN_ROUTE_POINTS && calculateTotalDistance(pathToRender) >= MIN_ROUTE_DISTANCE) {
          await saveJourney(pathToRender);
        }
=======
      // Stop tracking using BackgroundLocationService
      try {
        const journeyData = await BackgroundLocationService.stopTracking();
        setTracking(false);
        
        // Save the journey if we have data
        if (journeyData && journeyData.coordinates.length > 0) {
          await saveJourney(journeyData.coordinates);
        } else {
          Logger.warn('No journey data to save');
          Alert.alert('No Data', 'No route data was recorded. Make sure location permissions are enabled.');
        }
        
        // Reset UI state
        setCurrentJourneyId(null);
        setPathToRender([]);
        setPreviewRoute([]);
        setPreviewRoadCoords([]);
        
      } catch (error) {
        Logger.error('Error stopping tracking:', error);
        Alert.alert('Error', 'Failed to stop tracking. Your data may not have been saved.');
        setTracking(false);
>>>>>>> fbf95c74
      }
    } else {
      // Start tracking using BackgroundLocationService
      try {
        // Create new journey ID
        const journeyId = Date.now().toString();
        
        // Reset UI state
        setCurrentJourneyId(journeyId);
        setPathToRender([]);
        setPreviewRoute([]);
        setPreviewRoadCoords([]);
        setPingUsed(0);

        // Start tracking with the enhanced service
        const success = await BackgroundLocationService.startTracking(journeyId);
        
        if (success) {
          setTracking(true);
          Logger.info('Started enhanced GPS tracking with background support', { journeyId });
          
          // Show success message
          Alert.alert(
            'Journey Started! 🗺️',
            'Your adventure is now being tracked with enhanced GPS accuracy. The app will continue tracking even when your screen is locked.',
            [{ text: 'Got it!', style: 'default' }]
          );
        } else {
          throw new Error('Failed to start background location service');
        }
        
      } catch (error) {
        Logger.error('Error starting tracking:', error);
        setTracking(false);
        
        if (error.message.includes('permission')) {
          Alert.alert(
            'Permission Required',
            'Location permissions are required to track your walks. Please enable both "While Using App" and "Always" location access in your device settings.',
            [
              { text: 'Cancel', style: 'cancel' },
              { 
                text: 'Open Settings', 
                onPress: () => {
                  if (Platform.OS === 'ios') {
                    Linking.openURL('app-settings:');
                  } else {
                    Linking.openSettings();
                  }
                }
              }
            ]
          );
        } else {
          Alert.alert('Error', 'Failed to start tracking. Please try again or check your location settings.');
        }
      }
    }
  };

  const handleDiscardWalk = async () => {
    Logger.info('MAP_SCREEN', 'User chose to discard walk, refunding pings and clearing state');
    setShowMinDistanceModal(false);
    setPendingEndWalk(false);
    setPendingCoords([]);
    await refundPings();
    setCurrentJourneyId(null);
    setPathToRender([]);
    setPreviewRoute([]);
    setPreviewRoadCoords([]);
    Alert.alert('Walk Discarded', 'Your walk was too short to be saved. Any used pings have been refunded.');
  };
  const handleContinueWalk = () => {
    setShowMinDistanceModal(false);
    setPendingEndWalk(false);
    setPendingCoords([]);
  };

  const renderSavedRoutes = () =>
    savedRoutes.map(journey => (
      <Polyline
        key={journey.id}
        coordinates={journey.route}
        strokeColor={colors.routeLine}
        strokeWidth={3}
        opacity={0.6}
      />
    ));

  const renderSavedPlaces = () => {
    if (!showSavedPlaces) return null;
    
    return savedPlaces.map(place => (
      <Marker
        key={place.id}
        coordinate={{
          latitude: place.latitude,
          longitude: place.longitude,
        }}
        title={place.name}
        description={place.vicinity}
      >
        <View style={[styles.savedPlaceMarker, { backgroundColor: colors.primary }]}>
          <MaterialIcons name="favorite" size={16} color={colors.buttonText} />
        </View>
      </Marker>
    ));
  };

  // Error boundary for MapView
  function handleMapError(e) {
    console.error('MapScreen: MapView error:', e?.nativeEvent || e);
    setMapError(e?.nativeEvent?.message || e?.message || 'Unknown map error');
  }

  if (mapError) {
    return (
      <View style={{ flex: 1, justifyContent: 'center', alignItems: 'center', backgroundColor: colors.background }}>
        <Text style={{ color: colors.text, fontSize: 18, marginBottom: 12 }}>Unable to load map</Text>
        <Text style={{ color: colors.text, fontSize: 14, marginBottom: 8 }}>{mapError}</Text>
        <Text style={{ color: colors.text, fontSize: 12, opacity: 0.7 }}>Check your Google Maps API key and permissions.</Text>
      </View>
    );
  }

  // Helper: region for MapView
  const region = currentPosition
    ? {
        latitude: currentPosition.latitude,
        longitude: currentPosition.longitude,
        latitudeDelta: 0.02,
        longitudeDelta: 0.02,
      }
    : null;

  return (
    <View style={styles.container}>
      {backgroundPermissionWarning && (
        <TouchableOpacity 
          style={[styles.permissionWarning, { backgroundColor: colors.warning }]} 
          onPress={showBackgroundPermissionWarning}
        >
          <MaterialIcons name="warning" size={20} color={colors.buttonText} />
          <Text style={[styles.permissionWarningText, { color: colors.buttonText }]}>Hero's Path Does Not Have 'Always' Allow Location Access (Tap to resolve)</Text>
          <MaterialIcons name="chevron-right" size={20} color={colors.buttonText} />
        </TouchableOpacity>
      )}

<<<<<<< HEAD
      {region ? (
=======
      {/* GPS Accuracy Indicator */}
      {tracking && locationAccuracy && (
        <View style={[styles.accuracyIndicator, { backgroundColor: colors.cardBackground }]}>
          <MaterialIcons 
            name="gps-fixed" 
            size={16} 
            color={
              locationAccuracy <= 5 ? colors.success :
              locationAccuracy <= 15 ? colors.warning :
              colors.error
            } 
          />
          <Text style={[styles.accuracyText, { color: colors.textSecondary }]}>
            GPS: {Math.round(locationAccuracy)}m
          </Text>
          <Text style={[styles.accuracyStatus, { 
            color: locationAccuracy <= 5 ? colors.success :
                   locationAccuracy <= 15 ? colors.warning :
                   colors.error
          }]}>
            {locationAccuracy <= 5 ? 'Excellent' :
             locationAccuracy <= 15 ? 'Good' :
             locationAccuracy <= 50 ? 'Fair' : 'Poor'}
          </Text>
        </View>
      )}

      {currentPosition ? (
>>>>>>> fbf95c74
        <MapView
          ref={mapRef}
          style={styles.map}
          initialRegion={region}
          customMapStyle={mapStyleArray}
          onError={handleMapError}
          showsUserLocation={false}
          showsMyLocationButton={false}
          toolbarEnabled={false}
        >
          {/* Saved routes as polylines */}
          {savedRoutes.map(journey => (
            <Polyline
              key={journey.id}
              coordinates={journey.route}
              strokeColor={colors.routeLine}
              strokeWidth={3}
            />
          ))}
          {/* Preview route polyline */}
          {(previewRoadCoords.length > 0 || previewRoute.length > 0) && (
            <Polyline
              coordinates={previewRoadCoords.length > 0 ? previewRoadCoords : previewRoute}
              strokeColor={colors.routePreview}
              strokeWidth={4}
            />
          )}
          {/* Current path polyline */}
          {pathToRender.length > 0 && (
            <Polyline
              coordinates={pathToRender}
              strokeColor={colors.routeLine}
              strokeWidth={6}
            />
          )}
          {/* Current position marker (sprite) */}
          {currentPosition && (
            <Marker
              coordinate={currentPosition}
              anchor={{ x: 0.5, y: 0.9 }}
              tracksViewChanges={false}
            >
              <Image source={spriteSource} style={{ width: 16, height: 32 }} resizeMode="contain" />
            </Marker>
          )}
          {/* Saved places markers */}
          {showSavedPlaces && savedPlaces.map(place => (
            <Marker
              key={place.id}
              coordinate={{ latitude: place.latitude, longitude: place.longitude }}
              title={place.name}
              description={place.vicinity}
            >
              <View style={[styles.savedPlaceMarker, { backgroundColor: colors.primary }]}> 
                <MaterialIcons name="favorite" size={16} color={colors.buttonText} />
              </View>
            </Marker>
          ))}
        </MapView>
      ) : (
        <View style={[styles.loadingContainer, { backgroundColor: colors.background }]}> 
          <Text style={[styles.loadingText, { color: colors.text }]}>Loading your location…</Text>
        </View>
      )}
      
      {/* Ping Animation Overlay */}
      {showPingAnimation && currentPosition && (
        <PingAnimation
          isVisible={showPingAnimation}
          onAnimationComplete={() => setShowPingAnimation(false)}
          style={styles.pingAnimation}
          animationType="particle"
        />
      )}
      
      {/* Control buttons */}
      <View style={styles.buttonContainer}>
        {/* Discovery preferences button */}
        <TouchableOpacity 
          style={[styles.preferencesButton, { backgroundColor: colors.buttonSecondary }]} 
          onPress={() => navigation.navigate('DiscoveryPreferences')}
        >
          <MaterialIcons name="tune" size={24} color={colors.primary} />
        </TouchableOpacity>
        
        {/* Locate button */}
        <TouchableOpacity 
          style={[
            styles.locateButton, 
            { backgroundColor: colors.buttonSecondary },
            isLocating && { opacity: 0.7 }
          ]} 
          onPress={locateMe}
          disabled={isLocating}
        >
          <MaterialIcons 
            name={isLocating ? "hourglass-empty" : "my-location"} 
            size={28} 
            color={isLocating ? colors.textSecondary : colors.primary} 
          />
        </TouchableOpacity>
        
        {/* Toggle saved places button */}
        <TouchableOpacity 
          style={[
            styles.toggleButton, 
            { backgroundColor: showSavedPlaces ? colors.buttonPrimary : colors.buttonSecondary }
          ]} 
          onPress={toggleSavedPlaces}
        >
          <MaterialIcons 
            name="place" 
            size={24} 
            color={showSavedPlaces ? colors.buttonText : colors.primary} 
          />
        </TouchableOpacity>
      </View>

      {/* Ping components - only show when tracking */}
      {tracking && currentPosition && currentJourneyId && (
        <View style={styles.pingContainer}>
          <PingStats 
            style={styles.pingStats} 
            onPingUsed={pingUsed}
          />
          <PingButton
            currentLocation={currentPosition}
            journeyId={currentJourneyId}
            onPingStart={() => {
              // Animation scaffolding
            }}
            onPingSuccess={(result) => {
              Logger.debug('Ping successful:', result);
              setPingUsed(prev => prev + 1);
            }}
            onPingError={(error) => {
              Logger.error('Ping error:', error);
            }}
            style={styles.pingButton}
            disabled={!tracking}
          />
        </View>
      )}
      
      <View style={styles.trackButtonContainer}>
        <TouchableOpacity
          style={[
            styles.trackButton, 
            { backgroundColor: tracking ? colors.error : colors.buttonPrimary }
          ]}
          onPress={toggleTracking}
        >
          <Text style={[styles.trackButtonText, { color: colors.buttonText }]}> {tracking ? 'Stop & Save Walk' : 'Start Walk'} </Text>
        </TouchableOpacity>
      </View>

      {showMinDistanceModal && (
        <Modal
          visible={showMinDistanceModal}
          transparent
          animationType="fade"
          onRequestClose={handleContinueWalk}
        >
          <View style={{ flex: 1, justifyContent: 'center', alignItems: 'center', backgroundColor: 'rgba(0,0,0,0.5)' }}>
            <View style={{ backgroundColor: colors.card, padding: 24, borderRadius: 16, alignItems: 'center', maxWidth: 320 }}>
              <Text style={{ color: colors.text, fontSize: 18, fontWeight: 'bold', marginBottom: 12 }}>Hey, listen!</Text>
              <Text style={{ color: colors.text, fontSize: 16, marginBottom: 16, textAlign: 'center' }}>
                It seems like your walk has fewer than three points or is less than 50 meters. If you end now, your progress won't be saved. (Any used pings on this walk will be refunded.)
              </Text>
              <View style={{ flexDirection: 'row', justifyContent: 'space-between', width: '100%' }}>
                <TouchableOpacity
                  style={{ flex: 1, marginRight: 8, backgroundColor: colors.buttonSecondary, padding: 12, borderRadius: 8 }}
                  onPress={handleContinueWalk}
                >
                  <Text style={{ color: colors.primary, textAlign: 'center', fontWeight: 'bold' }}>Go Back</Text>
                </TouchableOpacity>
                <TouchableOpacity
                  style={{ flex: 1, marginLeft: 8, backgroundColor: colors.error, padding: 12, borderRadius: 8 }}
                  onPress={handleDiscardWalk}
                >
                  <Text style={{ color: colors.buttonText, textAlign: 'center', fontWeight: 'bold' }}>Discard Walk</Text>
                </TouchableOpacity>
              </View>
            </View>
          </View>
        </Modal>
      )}

      <StatusBar style="auto" />
    </View>
  );
}

const styles = StyleSheet.create({
  container: { 
    flex: 1 
  },
  map: { 
    flex: 1 
  },
  sprite: { 
    width: 16, 
    height: 32 
  },
  buttonContainer: {
    position: 'absolute',
    right: Spacing.md,
    bottom: 120,
    alignItems: 'center',
  },
  preferencesButton: {
    borderRadius: 25,
    width: 50,
    height: 50,
    justifyContent: 'center',
    alignItems: 'center',
    ...Shadows.medium,
    marginBottom: Spacing.sm,
  },
  locateButton: {
    borderRadius: 25,
    width: 50,
    height: 50,
    justifyContent: 'center',
    alignItems: 'center',
    ...Shadows.medium,
    marginBottom: Spacing.sm,
  },
  toggleButton: {
    borderRadius: 25,
    width: 50,
    height: 50,
    justifyContent: 'center',
    alignItems: 'center',
    ...Shadows.medium,
  },
  trackButtonContainer: {
    position: 'absolute',
    bottom: Spacing.lg,
    left: Spacing.lg,
    right: Spacing.lg,
  },
  trackButton: {
    padding: Spacing.lg,
    borderRadius: Layout.borderRadiusLarge,
    alignItems: 'center',
    ...Shadows.large,
  },
  trackButtonText: {
    ...Typography.button,
    fontWeight: '600',
  },
  pingContainer: {
    position: 'absolute',
    left: Spacing.md,
    bottom: 120,
    alignItems: 'center',
  },
  pingStats: {
    marginBottom: Spacing.sm,
  },
  pingButton: {
    ...Shadows.medium,
  },
  pingAnimation: {
    position: 'absolute',
    top: '50%',
    left: '50%',
    transform: [{ translateX: -25 }, { translateY: -25 }],
  },
  permissionWarning: {
    flexDirection: 'row',
    alignItems: 'center',
    padding: Spacing.md,
    margin: Spacing.md,
    borderRadius: Layout.borderRadius,
    ...Shadows.small,
  },
  permissionWarningText: {
    ...Typography.bodySmall,
    flex: 1,
    marginHorizontal: Spacing.sm,
    fontWeight: '500',
  },
  loadingContainer: {
    flex: 1,
    justifyContent: 'center',
    alignItems: 'center',
  },
  loadingText: {
    ...Typography.body,
    marginTop: Spacing.md,
  },
  savedPlaceMarker: {
    width: 24,
    height: 24,
    borderRadius: 8, // beveled/rounded corners
    borderWidth: 2,
    borderColor: '#fff',
    justifyContent: 'center',
    alignItems: 'center',
    ...Shadows.small,
  },
  accuracyIndicator: {
    position: 'absolute',
    top: 60,
    right: Spacing.md,
    flexDirection: 'row',
    alignItems: 'center',
    padding: Spacing.sm,
    borderRadius: Layout.borderRadius,
    ...Shadows.small,
  },
  accuracyText: {
    ...Typography.bodySmall,
    marginLeft: Spacing.xs,
    marginRight: Spacing.xs,
  },
  accuracyStatus: {
    ...Typography.bodySmall,
    fontWeight: '600',
  },
});<|MERGE_RESOLUTION|>--- conflicted
+++ resolved
@@ -1,33 +1,4 @@
 /*
-<<<<<<< HEAD
-  MapScreen.js
-  --------------
-  What this page does:
-  - This is the main map interface of the Hero's Path app. It displays the user's current location, tracks their journey, and shows saved routes and places on a map using Google Maps.
-  - Users can start/stop journey tracking, view their path, see saved places, and interact with map markers. The screen also supports animated Link sprites and a "ping" feature for real-time discovery.
-
-  Why this page exists & its importance:
-  - This is the core experience of the app, where users interact with the map, record their journeys, and discover new places. It ties together location tracking, journey management, and visual feedback.
-  - It is central to the app's value proposition and is referenced by other screens (e.g., journey history, discoveries).
-
-  References & dependencies:
-  - Uses the theme system via useTheme() for dynamic styling.
-  - Relies on JourneyService and DiscoveryService for data.
-  - Uses components like PingButton, PingStats, PingAnimation, SectionHeader, AppButton.
-  - References user and exploration context providers.
-  - Uses Google Maps API and Expo Location for map and geolocation features.
-
-  Suggestions for improvement:
-  - Consider breaking up the file: it's large and handles many responsibilities (map logic, UI, state, permissions). Move map logic, journey management, and UI components into separate hooks or components.
-  - Add more comments explaining complex logic, especially around journey tracking and sprite animation.
-  - Ensure all color and style values use the theme system (avoid hardcoded values).
-  - Improve error handling for location and map errors.
-  - Consider accessibility improvements for map controls and markers.
-*/
-// NOTE: This screen now uses react-native-maps. Make sure to install it with:
-//   npx expo install react-native-maps
-
-=======
  * MAP SCREEN (CORE APP SCREEN)
  * ============================
  * 
@@ -119,7 +90,6 @@
  */
 
 // screens/MapScreen.js
->>>>>>> fbf95c74
 import React, { useState, useEffect, useRef } from 'react';
 import {
   View,
@@ -132,10 +102,8 @@
   Dimensions,
   Platform,
   Linking,
-  AppState,
-  Modal,
 } from 'react-native';
-import MapView, { Marker, Polyline } from 'react-native-maps';
+import MapView, { Polyline, Marker, Callout, PROVIDER_GOOGLE } from 'react-native-maps';
 import * as Location from 'expo-location';
 import { MaterialIcons } from '@expo/vector-icons';
 import { useTheme } from '../contexts/ThemeContext';
@@ -213,13 +181,6 @@
   const [backgroundPermissionWarning, setBackgroundPermissionWarning] = useState(false);
   const [mapError, setMapError] = useState(null);
   const [locationAccuracy, setLocationAccuracy] = useState(null);
-<<<<<<< HEAD
-  const [appState, setAppState] = useState(AppState.currentState);
-  const [showMinDistanceModal, setShowMinDistanceModal] = useState(false);
-  const [pendingEndWalk, setPendingEndWalk] = useState(false);
-  const [pendingCoords, setPendingCoords] = useState([]);
-=======
->>>>>>> fbf95c74
 
   // Check background location permissions
   const checkBackgroundPermissions = async () => {
@@ -321,16 +282,6 @@
     };
   }, []);
 
-  useEffect(() => {
-    const subscription = AppState.addEventListener('change', nextAppState => {
-      if (appState.match(/inactive|background/) && nextAppState === 'active') {
-        checkBackgroundPermissions();
-      }
-      setAppState(nextAppState);
-    });
-    return () => subscription.remove();
-  }, [appState]);
-
   // Update sprite state based on movement
   useEffect(() => {
     if (pathToRender.length >= 2) {
@@ -340,6 +291,12 @@
       setSpriteState(SPRITE_STATES.IDLE);
     }
   }, [pathToRender]);
+
+  // Log API key and region on mount
+  useEffect(() => {
+    Logger.debug('MapScreen: Google Maps API Key (iOS):', GOOGLE_MAPS_API_KEY_IOS);
+    Logger.debug('MapScreen: Current Position:', currentPosition);
+  }, [currentPosition]);
 
   const spriteSource = SPRITE_SOURCES[spriteState];
 
@@ -435,18 +392,18 @@
       };
 
       // Save journey
-      const result = await JourneyService.createJourney(user.uid, journeyData);
+      const result = await JourneyService.saveJourney(journeyData);
       
       if (result.success) {
         Logger.info('MAP_SCREEN', 'Journey saved successfully', { 
-          journeyId: result.journey.id 
+          journeyId: result.journeyId 
         });
 
         // Trigger discovery process
         try {
-          await JourneyService.consolidateJourneyDiscoveries(
+          await DiscoveryService.processJourneyForDiscoveries(
             user.uid, 
-            result.journey.id, 
+            result.journeyId, 
             journeyData.route
           );
           Logger.info('MAP_SCREEN', 'Discovery process completed');
@@ -501,57 +458,8 @@
     return totalDistance;
   };
 
-  const handleEndWalk = (coords) => {
-    if (coords.length < MIN_ROUTE_POINTS) {
-      setPendingCoords(coords);
-      setShowMinDistanceModal(true);
-      Logger.info('MAP_SCREEN', 'handleEndWalk: walk has too few points', { coordsLength: coords.length });
-      return false;
-    }
-    if (calculateTotalDistance(coords) < MIN_ROUTE_DISTANCE) {
-      setPendingCoords(coords);
-      setShowMinDistanceModal(true);
-      Logger.info('MAP_SCREEN', 'handleEndWalk: walk too short', { distance: calculateTotalDistance(coords) });
-      return false;
-    }
-    return true;
-  };
-
-  const refundPings = async () => {
-    if (pingUsed > 0 && user) {
-      try {
-        // Call PingService to refund credits
-        // (Assume PingService.refundCredits exists or implement it)
-        await JourneyService.refundPingCredits(user.uid, pingUsed);
-        setPingUsed(0);
-      } catch (error) {
-        Logger.error('MAP_SCREEN', 'Failed to refund ping credits', error);
-      }
-    }
-  };
-
   const toggleTracking = async () => {
     if (tracking) {
-<<<<<<< HEAD
-      // Stop tracking
-      if (locationSubscription.current) {
-        locationSubscription.current.remove();
-        locationSubscription.current = null;
-      }
-      setTracking(false);
-      // Always check for minimum walk requirement, even if 0 or 1 points
-      if (currentJourneyId) {
-        if (!handleEndWalk(pathToRender)) {
-          setPendingEndWalk(true);
-          Logger.info('MAP_SCREEN', 'Showing minimum distance modal', { pathToRenderLength: pathToRender.length });
-          // Do NOT clear state here; wait for user to choose in modal
-          return;
-        }
-        // Only save if valid
-        if (pathToRender.length >= MIN_ROUTE_POINTS && calculateTotalDistance(pathToRender) >= MIN_ROUTE_DISTANCE) {
-          await saveJourney(pathToRender);
-        }
-=======
       // Stop tracking using BackgroundLocationService
       try {
         const journeyData = await BackgroundLocationService.stopTracking();
@@ -575,7 +483,6 @@
         Logger.error('Error stopping tracking:', error);
         Alert.alert('Error', 'Failed to stop tracking. Your data may not have been saved.');
         setTracking(false);
->>>>>>> fbf95c74
       }
     } else {
       // Start tracking using BackgroundLocationService
@@ -636,24 +543,6 @@
     }
   };
 
-  const handleDiscardWalk = async () => {
-    Logger.info('MAP_SCREEN', 'User chose to discard walk, refunding pings and clearing state');
-    setShowMinDistanceModal(false);
-    setPendingEndWalk(false);
-    setPendingCoords([]);
-    await refundPings();
-    setCurrentJourneyId(null);
-    setPathToRender([]);
-    setPreviewRoute([]);
-    setPreviewRoadCoords([]);
-    Alert.alert('Walk Discarded', 'Your walk was too short to be saved. Any used pings have been refunded.');
-  };
-  const handleContinueWalk = () => {
-    setShowMinDistanceModal(false);
-    setPendingEndWalk(false);
-    setPendingCoords([]);
-  };
-
   const renderSavedRoutes = () =>
     savedRoutes.map(journey => (
       <Polyline
@@ -701,32 +590,25 @@
     );
   }
 
-  // Helper: region for MapView
-  const region = currentPosition
-    ? {
-        latitude: currentPosition.latitude,
-        longitude: currentPosition.longitude,
-        latitudeDelta: 0.02,
-        longitudeDelta: 0.02,
-      }
-    : null;
+  // Determine map provider for iOS fallback
+  const mapProvider = Platform.OS === 'ios' && GOOGLE_MAPS_API_KEY_IOS ? PROVIDER_GOOGLE : undefined;
 
   return (
     <View style={styles.container}>
+      <SectionHeader title="Map" />
       {backgroundPermissionWarning && (
         <TouchableOpacity 
           style={[styles.permissionWarning, { backgroundColor: colors.warning }]} 
           onPress={showBackgroundPermissionWarning}
         >
           <MaterialIcons name="warning" size={20} color={colors.buttonText} />
-          <Text style={[styles.permissionWarningText, { color: colors.buttonText }]}>Hero's Path Does Not Have 'Always' Allow Location Access (Tap to resolve)</Text>
+          <Text style={[styles.permissionWarningText, { color: colors.buttonText }]}>
+            Hero's Path Does Not Have 'Always' Allow Location Access (Tap to resolve)
+          </Text>
           <MaterialIcons name="chevron-right" size={20} color={colors.buttonText} />
         </TouchableOpacity>
       )}
 
-<<<<<<< HEAD
-      {region ? (
-=======
       {/* GPS Accuracy Indicator */}
       {tracking && locationAccuracy && (
         <View style={[styles.accuracyIndicator, { backgroundColor: colors.cardBackground }]}>
@@ -755,68 +637,44 @@
       )}
 
       {currentPosition ? (
->>>>>>> fbf95c74
         <MapView
           ref={mapRef}
           style={styles.map}
-          initialRegion={region}
+          provider={mapProvider}
+          initialRegion={{
+            latitude: currentPosition.latitude,
+            longitude: currentPosition.longitude,
+            latitudeDelta: 0.02,
+            longitudeDelta: 0.02,
+          }}
           customMapStyle={mapStyleArray}
+          region={currentPosition ? { ...currentPosition, latitudeDelta: 0.01, longitudeDelta: 0.01 } : undefined}
+          showsUserLocation={false} // Remove blue dot
           onError={handleMapError}
-          showsUserLocation={false}
-          showsMyLocationButton={false}
-          toolbarEnabled={false}
         >
-          {/* Saved routes as polylines */}
-          {savedRoutes.map(journey => (
-            <Polyline
-              key={journey.id}
-              coordinates={journey.route}
-              strokeColor={colors.routeLine}
-              strokeWidth={3}
-            />
-          ))}
-          {/* Preview route polyline */}
-          {(previewRoadCoords.length > 0 || previewRoute.length > 0) && (
+          {renderSavedRoutes()}
+          {/* ─── show snapped preview if ready, else raw */}
+          {(previewRoadCoords.length > 0 || previewRoute) && (
             <Polyline
               coordinates={previewRoadCoords.length > 0 ? previewRoadCoords : previewRoute}
               strokeColor={colors.routePreview}
               strokeWidth={4}
             />
           )}
-          {/* Current path polyline */}
           {pathToRender.length > 0 && (
-            <Polyline
-              coordinates={pathToRender}
-              strokeColor={colors.routeLine}
-              strokeWidth={6}
+            <Polyline 
+              coordinates={pathToRender} 
+              strokeColor={colors.routeLine} 
+              strokeWidth={6} 
             />
           )}
-          {/* Current position marker (sprite) */}
-          {currentPosition && (
-            <Marker
-              coordinate={currentPosition}
-              anchor={{ x: 0.5, y: 0.9 }}
-              tracksViewChanges={false}
-            >
-              <Image source={spriteSource} style={{ width: 16, height: 32 }} resizeMode="contain" />
-            </Marker>
-          )}
-          {/* Saved places markers */}
-          {showSavedPlaces && savedPlaces.map(place => (
-            <Marker
-              key={place.id}
-              coordinate={{ latitude: place.latitude, longitude: place.longitude }}
-              title={place.name}
-              description={place.vicinity}
-            >
-              <View style={[styles.savedPlaceMarker, { backgroundColor: colors.primary }]}> 
-                <MaterialIcons name="favorite" size={16} color={colors.buttonText} />
-              </View>
-            </Marker>
-          ))}
+          <Marker coordinate={currentPosition} anchor={{ x: 0.5, y: 0.9 }}>
+            <Image source={spriteSource} style={{ width: 16, height: 32 }} resizeMode="contain" />
+          </Marker>
+          {renderSavedPlaces()}
         </MapView>
       ) : (
-        <View style={[styles.loadingContainer, { backgroundColor: colors.background }]}> 
+        <View style={[styles.loadingContainer, { backgroundColor: colors.background }]}>
           <Text style={[styles.loadingText, { color: colors.text }]}>Loading your location…</Text>
         </View>
       )}
@@ -885,10 +743,12 @@
             currentLocation={currentPosition}
             journeyId={currentJourneyId}
             onPingStart={() => {
-              // Animation scaffolding
+              // Animation disabled - keeping scaffolding for future implementation
+              // setShowPingAnimation(true);
             }}
             onPingSuccess={(result) => {
               Logger.debug('Ping successful:', result);
+              // Trigger stats refresh
               setPingUsed(prev => prev + 1);
             }}
             onPingError={(error) => {
@@ -908,41 +768,11 @@
           ]}
           onPress={toggleTracking}
         >
-          <Text style={[styles.trackButtonText, { color: colors.buttonText }]}> {tracking ? 'Stop & Save Walk' : 'Start Walk'} </Text>
+          <Text style={[styles.trackButtonText, { color: colors.buttonText }]}>
+            {tracking ? 'Stop & Save Walk' : 'Start Walk'}
+          </Text>
         </TouchableOpacity>
       </View>
-
-      {showMinDistanceModal && (
-        <Modal
-          visible={showMinDistanceModal}
-          transparent
-          animationType="fade"
-          onRequestClose={handleContinueWalk}
-        >
-          <View style={{ flex: 1, justifyContent: 'center', alignItems: 'center', backgroundColor: 'rgba(0,0,0,0.5)' }}>
-            <View style={{ backgroundColor: colors.card, padding: 24, borderRadius: 16, alignItems: 'center', maxWidth: 320 }}>
-              <Text style={{ color: colors.text, fontSize: 18, fontWeight: 'bold', marginBottom: 12 }}>Hey, listen!</Text>
-              <Text style={{ color: colors.text, fontSize: 16, marginBottom: 16, textAlign: 'center' }}>
-                It seems like your walk has fewer than three points or is less than 50 meters. If you end now, your progress won't be saved. (Any used pings on this walk will be refunded.)
-              </Text>
-              <View style={{ flexDirection: 'row', justifyContent: 'space-between', width: '100%' }}>
-                <TouchableOpacity
-                  style={{ flex: 1, marginRight: 8, backgroundColor: colors.buttonSecondary, padding: 12, borderRadius: 8 }}
-                  onPress={handleContinueWalk}
-                >
-                  <Text style={{ color: colors.primary, textAlign: 'center', fontWeight: 'bold' }}>Go Back</Text>
-                </TouchableOpacity>
-                <TouchableOpacity
-                  style={{ flex: 1, marginLeft: 8, backgroundColor: colors.error, padding: 12, borderRadius: 8 }}
-                  onPress={handleDiscardWalk}
-                >
-                  <Text style={{ color: colors.buttonText, textAlign: 'center', fontWeight: 'bold' }}>Discard Walk</Text>
-                </TouchableOpacity>
-              </View>
-            </View>
-          </View>
-        </Modal>
-      )}
 
       <StatusBar style="auto" />
     </View>
@@ -1052,9 +882,7 @@
   savedPlaceMarker: {
     width: 24,
     height: 24,
-    borderRadius: 8, // beveled/rounded corners
-    borderWidth: 2,
-    borderColor: '#fff',
+    borderRadius: 12,
     justifyContent: 'center',
     alignItems: 'center',
     ...Shadows.small,

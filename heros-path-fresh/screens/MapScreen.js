--- conflicted
+++ resolved
@@ -1,95 +1,31 @@
 /*
- * MAP SCREEN (CORE APP SCREEN)
- * ============================
- * 
- * PURPOSE:
- * This is the heart of Hero's Path - the main screen where users track their walks,
- * see their progress in real-time, and interact with the core features. It displays
- * a Google Maps interface with GPS tracking, route recording, animated Link sprite,
- * saved places, and the ping functionality. Think of it as the "adventure interface"
- * where all the walking and discovery magic happens.
- * 
- * FUNCTIONALITY:
- * - Real-time GPS location tracking with animated Link sprite that moves and faces direction
- * - Route recording with glowing polylines that show the user's walking path
- * - Location permission management with automatic requests and background permission warnings
- * - Journey saving with distance calculation, duration tracking, and Firestore storage
- * - Ping functionality for real-time place discovery during walks
- * - Display of saved places and past journey routes on the map
- * - Theme-aware map styling with 5 different map styles (Standard, Satellite, etc.)
- * - Background location permission warnings to ensure accurate tracking
- * - Error handling for location services and map rendering issues
- * 
- * WHY IT EXISTS:
- * This is the primary interface for Hero's Path's core value proposition: gamified
- * walking with discovery. Users spend most of their time on this screen during active
- * walks. It needs to be engaging, accurate, and responsive to make walking feel like
- * an adventure rather than just exercise. The animated sprite and visual feedback
- * transform mundane walks into engaging experiences.
- * 
- * KEY FEATURES:
- * - Animated Link sprite that shows walking direction and movement
- * - Real-time route tracking with glowing polylines
- * - Ping button for discovering places during walks (with credits and cooldown)
- * - Map style switching (Adventure, Night, Satellite, etc.)
- * - Background permission warnings for accurate GPS tracking
- * - Journey completion workflow with automatic saving
- * - Display of past journeys and saved places for context
- * - Theme integration for consistent visual experience
- * 
- * RELATIONSHIPS:
- * - Uses multiple contexts: UserContext (auth), ThemeContext (styling), ExplorationContext (history)
- * - Integrates with JourneyService for saving completed walks
- * - Uses DiscoveryService for managing place discoveries
- * - Works with PingButton and PingStats components for real-time discovery
- * - Uses PingAnimation for visual feedback (currently disabled)
- * - Connects to various services for data persistence and API calls
- * 
- * REFERENCED BY:
- * - AppNavigator.js (as the main screen in Map stack)
- * - Most users spend majority of their time on this screen during active use
- * - Other screens reference this as the "home" or main app experience
- * 
- * REFERENCES:
- * - ThemeContext (for map styling and UI theming)
- * - UserContext (for user authentication and data)
- * - ExplorationContext (for tracking exploration history)
- * - JourneyService (for saving completed journeys)
- * - DiscoveryService (for managing place discoveries)
- * - PingButton, PingStats, PingAnimation components
- * - Location services (expo-location)
- * - Google Maps (react-native-maps)
- * 
- * IMPORTANCE TO APP:
- * CRITICAL - This is the most important screen in the entire app. It's where users
- * spend most of their time and experience the core value proposition. If this screen
- * doesn't work well, the entire app fails. The GPS tracking, visual feedback, and
- * user experience on this screen determine whether users continue using the app.
- * 
- * IMPROVEMENT SUGGESTIONS:
- * 1. Add offline map support - download map tiles for offline use
- * 2. Add route planning - let users plan routes before walking
- * 3. Add compass mode - show traditional compass for navigation
- * 4. Add AR integration - augmented reality for enhanced discovery
- * 5. Add weather overlay - show weather conditions on the map
- * 6. Add traffic information - real-time traffic data for route planning
- * 7. Add elevation profile - show terrain elevation for hiking
- * 8. Add social features - see friends' locations and journeys
- * 9. Add guided tours - pre-planned discovery routes
- * 10. Add voice navigation - audio cues for route following
- * 11. Add fitness tracking - heart rate, calories, step counting
- * 12. Add photo integration - take and associate photos with locations
- * 13. Add landmark recognition - automatic identification of notable places
- * 14. Add route sharing - share interesting routes with other users
- * 15. Add achievement notifications - celebrate milestones during walks
- * 16. Add better error recovery - handle GPS and network failures gracefully
- * 17. Add performance optimization - reduce battery usage and improve responsiveness
- * 18. Add accessibility improvements - better support for users with disabilities
- * 19. Add customizable UI - let users customize button placement and visibility
- * 20. Add emergency features - SOS functionality and emergency contacts
- */
-
-// screens/MapScreen.js
+  MapScreen.js
+  --------------
+  What this page does:
+  - This is the main map interface of the Hero's Path app. It displays the user's current location, tracks their journey, and shows saved routes and places on a map using Google Maps.
+  - Users can start/stop journey tracking, view their path, see saved places, and interact with map markers. The screen also supports animated Link sprites and a "ping" feature for real-time discovery.
+
+  Why this page exists & its importance:
+  - This is the core experience of the app, where users interact with the map, record their journeys, and discover new places. It ties together location tracking, journey management, and visual feedback.
+  - It is central to the app's value proposition and is referenced by other screens (e.g., journey history, discoveries).
+
+  References & dependencies:
+  - Uses the theme system via useTheme() for dynamic styling.
+  - Relies on JourneyService and DiscoveryService for data.
+  - Uses components like PingButton, PingStats, PingAnimation, SectionHeader, AppButton.
+  - References user and exploration context providers.
+  - Uses Google Maps API and Expo Location for map and geolocation features.
+
+  Suggestions for improvement:
+  - Consider breaking up the file: it's large and handles many responsibilities (map logic, UI, state, permissions). Move map logic, journey management, and UI components into separate hooks or components.
+  - Add more comments explaining complex logic, especially around journey tracking and sprite animation.
+  - Ensure all color and style values use the theme system (avoid hardcoded values).
+  - Improve error handling for location and map errors.
+  - Consider accessibility improvements for map controls and markers.
+*/
+// NOTE: This screen now uses react-native-maps. Make sure to install it with:
+//   npx expo install react-native-maps
+
 import React, { useState, useEffect, useRef } from 'react';
 import {
   View,
@@ -102,13 +38,10 @@
   Dimensions,
   Platform,
   Linking,
-<<<<<<< HEAD
-=======
   AppState,
   Modal,
->>>>>>> f056bebf
 } from 'react-native';
-import MapView, { Polyline, Marker, Callout, PROVIDER_GOOGLE } from 'react-native-maps';
+import MapView, { Marker, Polyline } from 'react-native-maps';
 import * as Location from 'expo-location';
 import { MaterialIcons } from '@expo/vector-icons';
 import AsyncStorage from '@react-native-async-storage/async-storage';
@@ -122,7 +55,6 @@
 import PingAnimation from '../components/PingAnimation';
 import JourneyService from '../services/JourneyService';
 import DiscoveryService from '../services/DiscoveryService';
-import BackgroundLocationService from '../services/BackgroundLocationService';
 import Logger from '../utils/Logger';
 import SectionHeader from '../components/ui/SectionHeader';
 import AppButton from '../components/ui/AppButton';
@@ -170,6 +102,7 @@
   const { setCurrentJourney } = useExploration();
   
   const mapRef = useRef(null);
+  const locationSubscription = useRef(null);
   
   const [currentPosition, setCurrentPosition] = useState(null);
   const [tracking, setTracking] = useState(false);
@@ -186,15 +119,11 @@
   const [spriteState, setSpriteState] = useState(SPRITE_STATES.IDLE);
   const [backgroundPermissionWarning, setBackgroundPermissionWarning] = useState(false);
   const [mapError, setMapError] = useState(null);
-<<<<<<< HEAD
-  const [locationAccuracy, setLocationAccuracy] = useState(null);
-=======
   const [showTutorial, setShowTutorial] = useState(false);
   const [appState, setAppState] = useState(AppState.currentState);
   const [showMinDistanceModal, setShowMinDistanceModal] = useState(false);
   const [pendingEndWalk, setPendingEndWalk] = useState(false);
   const [pendingCoords, setPendingCoords] = useState([]);
->>>>>>> f056bebf
 
   // Check background location permissions
   const checkBackgroundPermissions = async () => {
@@ -230,73 +159,30 @@
     );
   };
 
-  // Initialize BackgroundLocationService and load data on mount
+  // Load saved routes and places on mount
   useEffect(() => {
-    const initializeLocation = async () => {
+    const fetchLocation = async () => {
       try {
-        // Initialize the background location service
-        const initialized = await BackgroundLocationService.initialize();
-        if (!initialized) {
-          Alert.alert('Location Setup Failed', 'Please enable location permissions in your device settings.');
+        const { status } = await Location.requestForegroundPermissionsAsync();
+        if (status !== 'granted') {
+          Alert.alert('Permission Denied', 'Location permission is required to use the map.');
           return;
         }
-
-        // Set up location update callback
-        BackgroundLocationService.setLocationUpdateCallback((coords, journey) => {
-          // Update current position
-          setCurrentPosition({
-            latitude: coords.latitude,
-            longitude: coords.longitude,
-            timestamp: coords.timestamp,
-          });
-          
-          // Update location accuracy indicator
-          setLocationAccuracy(coords.accuracy);
-          
-          // Update path for rendering
-          setPathToRender(journey.coordinates);
-          
-          Logger.debug('Location updated:', {
-            lat: coords.latitude.toFixed(6),
-            lng: coords.longitude.toFixed(6),
-            accuracy: coords.accuracy,
-            points: journey.coordinates.length
-          });
+        const location = await Location.getCurrentPositionAsync({});
+        setCurrentPosition({
+          latitude: location.coords.latitude,
+          longitude: location.coords.longitude,
+          timestamp: location.timestamp,
         });
-
-        // Get initial location
-        try {
-          const coords = await BackgroundLocationService.getCurrentLocation();
-          setCurrentPosition({
-            latitude: coords.latitude,
-            longitude: coords.longitude,
-            timestamp: Date.now(),
-          });
-          setLocationAccuracy(coords.accuracy);
-        } catch (error) {
-          Logger.warn('Could not get initial location:', error);
-        }
-
       } catch (error) {
-        Logger.error('Error initializing location service:', error);
-        Alert.alert('Location Error', 'Failed to initialize location services. Please check your permissions.');
+        console.error('Error fetching location:', error);
       }
     };
 
-    initializeLocation();
+    fetchLocation();
     loadSavedRoutes();
     loadSavedPlaces();
     checkBackgroundPermissions();
-<<<<<<< HEAD
-
-    // Cleanup on unmount
-    return () => {
-      BackgroundLocationService.setLocationUpdateCallback(null);
-      // Note: We don't call cleanup() here as the service should persist across navigation
-      // The service will be cleaned up when the app is terminated
-    };
-  }, []);
-=======
     checkFirstTimeVisit();
   }, []);
 
@@ -337,7 +223,6 @@
     });
     return () => subscription.remove();
   }, [appState]);
->>>>>>> f056bebf
 
   // Update sprite state based on movement
   useEffect(() => {
@@ -348,12 +233,6 @@
       setSpriteState(SPRITE_STATES.IDLE);
     }
   }, [pathToRender]);
-
-  // Log API key and region on mount
-  useEffect(() => {
-    Logger.debug('MapScreen: Google Maps API Key (iOS):', GOOGLE_MAPS_API_KEY_IOS);
-    Logger.debug('MapScreen: Current Position:', currentPosition);
-  }, [currentPosition]);
 
   const spriteSource = SPRITE_SOURCES[spriteState];
 
@@ -383,37 +262,18 @@
   };
 
   const locateMe = async () => {
+    if (!currentPosition) return;
+    
     setIsLocating(true);
     try {
-      // Get fresh location from the service
-      const coords = await BackgroundLocationService.getCurrentLocation();
-      
-      const newPosition = {
-        latitude: coords.latitude,
-        longitude: coords.longitude,
-        timestamp: Date.now(),
-      };
-      
-      setCurrentPosition(newPosition);
-      setLocationAccuracy(coords.accuracy);
-      
-      // Animate to the location
       mapRef.current?.animateToRegion({
-        latitude: coords.latitude,
-        longitude: coords.longitude,
-        latitudeDelta: 0.01,
-        longitudeDelta: 0.01,
+        latitude: currentPosition.latitude,
+        longitude: currentPosition.longitude,
+        latitudeDelta: 0.02,
+        longitudeDelta: 0.02,
       }, 1000);
-      
-      Logger.debug('Located user:', {
-        lat: coords.latitude.toFixed(6),
-        lng: coords.longitude.toFixed(6),
-        accuracy: coords.accuracy
-      });
-      
     } catch (error) {
-      Logger.error('Error locating user:', error);
-      Alert.alert('Location Error', 'Could not get your current location. Please check your location settings.');
+      console.error('Error locating user:', error);
     } finally {
       setIsLocating(false);
     }
@@ -449,18 +309,18 @@
       };
 
       // Save journey
-      const result = await JourneyService.saveJourney(journeyData);
+      const result = await JourneyService.createJourney(user.uid, journeyData);
       
       if (result.success) {
         Logger.info('MAP_SCREEN', 'Journey saved successfully', { 
-          journeyId: result.journeyId 
+          journeyId: result.journey.id 
         });
 
         // Trigger discovery process
         try {
-          await DiscoveryService.processJourneyForDiscoveries(
+          await JourneyService.consolidateJourneyDiscoveries(
             user.uid, 
-            result.journeyId, 
+            result.journey.id, 
             journeyData.route
           );
           Logger.info('MAP_SCREEN', 'Discovery process completed');
@@ -546,31 +406,6 @@
 
   const toggleTracking = async () => {
     if (tracking) {
-<<<<<<< HEAD
-      // Stop tracking using BackgroundLocationService
-      try {
-        const journeyData = await BackgroundLocationService.stopTracking();
-        setTracking(false);
-        
-        // Save the journey if we have data
-        if (journeyData && journeyData.coordinates.length > 0) {
-          await saveJourney(journeyData.coordinates);
-        } else {
-          Logger.warn('No journey data to save');
-          Alert.alert('No Data', 'No route data was recorded. Make sure location permissions are enabled.');
-        }
-        
-        // Reset UI state
-        setCurrentJourneyId(null);
-        setPathToRender([]);
-        setPreviewRoute([]);
-        setPreviewRoadCoords([]);
-        
-      } catch (error) {
-        Logger.error('Error stopping tracking:', error);
-        Alert.alert('Error', 'Failed to stop tracking. Your data may not have been saved.');
-        setTracking(false);
-=======
       // Stop tracking
       if (locationSubscription.current) {
         locationSubscription.current.remove();
@@ -589,63 +424,59 @@
         if (pathToRender.length >= MIN_ROUTE_POINTS && calculateTotalDistance(pathToRender) >= MIN_ROUTE_DISTANCE) {
           await saveJourney(pathToRender);
         }
->>>>>>> f056bebf
       }
     } else {
-      // Start tracking using BackgroundLocationService
+      // Start tracking
       try {
-        // Create new journey ID
+        const { status } = await Location.requestForegroundPermissionsAsync();
+        if (status !== 'granted') {
+          Alert.alert('Permission Denied', 'Location permission is required to track your walks.');
+          return;
+        }
+
+        // Request background permissions
+        const backgroundStatus = await Location.requestBackgroundPermissionsAsync();
+        if (backgroundStatus.status !== 'granted') {
+          Alert.alert(
+            'Background Permission Required',
+            'Please grant "Always" location access to track your walks in the background.'
+          );
+          return;
+        }
+
+        // Create new journey
         const journeyId = Date.now().toString();
-        
-        // Reset UI state
         setCurrentJourneyId(journeyId);
         setPathToRender([]);
         setPreviewRoute([]);
         setPreviewRoadCoords([]);
         setPingUsed(0);
 
-        // Start tracking with the enhanced service
-        const success = await BackgroundLocationService.startTracking(journeyId);
-        
-        if (success) {
-          setTracking(true);
-          Logger.info('Started enhanced GPS tracking with background support', { journeyId });
-          
-          // Show success message
-          Alert.alert(
-            'Journey Started! 🗺️',
-            'Your adventure is now being tracked with enhanced GPS accuracy. The app will continue tracking even when your screen is locked.',
-            [{ text: 'Got it!', style: 'default' }]
-          );
-        } else {
-          throw new Error('Failed to start background location service');
-        }
-        
+        // Start location tracking
+        locationSubscription.current = await Location.watchPositionAsync(
+          {
+            accuracy: Location.Accuracy.BestForNavigation,
+            timeInterval: 1000,
+            distanceInterval: 5,
+            showsBackgroundLocationIndicator: true,
+          },
+          (location) => {
+            const newCoord = {
+              latitude: location.coords.latitude,
+              longitude: location.coords.longitude,
+              timestamp: location.timestamp,
+            };
+
+            setCurrentPosition(newCoord);
+            setPathToRender(prev => [...prev, newCoord]);
+          }
+        );
+
+        setTracking(true);
+        Logger.info('MAP_SCREEN', 'Started tracking', { journeyId });
       } catch (error) {
-        Logger.error('Error starting tracking:', error);
-        setTracking(false);
-        
-        if (error.message.includes('permission')) {
-          Alert.alert(
-            'Permission Required',
-            'Location permissions are required to track your walks. Please enable both "While Using App" and "Always" location access in your device settings.',
-            [
-              { text: 'Cancel', style: 'cancel' },
-              { 
-                text: 'Open Settings', 
-                onPress: () => {
-                  if (Platform.OS === 'ios') {
-                    Linking.openURL('app-settings:');
-                  } else {
-                    Linking.openSettings();
-                  }
-                }
-              }
-            ]
-          );
-        } else {
-          Alert.alert('Error', 'Failed to start tracking. Please try again or check your location settings.');
-        }
+        Logger.error('MAP_SCREEN', 'Error starting tracking', error);
+        Alert.alert('Error', 'Failed to start tracking. Please try again.');
       }
     }
   };
@@ -715,77 +546,41 @@
     );
   }
 
-  // Determine map provider for iOS fallback
-  const mapProvider = Platform.OS === 'ios' && GOOGLE_MAPS_API_KEY_IOS ? PROVIDER_GOOGLE : undefined;
+  // Helper: region for MapView
+  const region = currentPosition
+    ? {
+        latitude: currentPosition.latitude,
+        longitude: currentPosition.longitude,
+        latitudeDelta: 0.02,
+        longitudeDelta: 0.02,
+      }
+    : null;
 
   return (
     <View style={styles.container}>
-<<<<<<< HEAD
-      <SectionHeader title="Map" />
-=======
       <SectionHeader title="Explore" />
->>>>>>> f056bebf
       {backgroundPermissionWarning && (
         <TouchableOpacity 
           style={[styles.permissionWarning, { backgroundColor: colors.warning }]} 
           onPress={showBackgroundPermissionWarning}
         >
           <MaterialIcons name="warning" size={20} color={colors.buttonText} />
-          <Text style={[styles.permissionWarningText, { color: colors.buttonText }]}>
-            Hero's Path Does Not Have 'Always' Allow Location Access (Tap to resolve)
-          </Text>
+          <Text style={[styles.permissionWarningText, { color: colors.buttonText }]}>Hero's Path Does Not Have 'Always' Allow Location Access (Tap to resolve)</Text>
           <MaterialIcons name="chevron-right" size={20} color={colors.buttonText} />
         </TouchableOpacity>
       )}
 
-      {/* GPS Accuracy Indicator */}
-      {tracking && locationAccuracy && (
-        <View style={[styles.accuracyIndicator, { backgroundColor: colors.cardBackground }]}>
-          <MaterialIcons 
-            name="gps-fixed" 
-            size={16} 
-            color={
-              locationAccuracy <= 5 ? colors.success :
-              locationAccuracy <= 15 ? colors.warning :
-              colors.error
-            } 
-          />
-          <Text style={[styles.accuracyText, { color: colors.textSecondary }]}>
-            GPS: {Math.round(locationAccuracy)}m
-          </Text>
-          <Text style={[styles.accuracyStatus, { 
-            color: locationAccuracy <= 5 ? colors.success :
-                   locationAccuracy <= 15 ? colors.warning :
-                   colors.error
-          }]}>
-            {locationAccuracy <= 5 ? 'Excellent' :
-             locationAccuracy <= 15 ? 'Good' :
-             locationAccuracy <= 50 ? 'Fair' : 'Poor'}
-          </Text>
-        </View>
-      )}
-
-      {currentPosition ? (
+      {region ? (
         <MapView
           ref={mapRef}
           style={styles.map}
-          provider={mapProvider}
-          initialRegion={{
-            latitude: currentPosition.latitude,
-            longitude: currentPosition.longitude,
-            latitudeDelta: 0.02,
-            longitudeDelta: 0.02,
-          }}
+          initialRegion={region}
           customMapStyle={mapStyleArray}
-          region={currentPosition ? { ...currentPosition, latitudeDelta: 0.01, longitudeDelta: 0.01 } : undefined}
-          showsUserLocation={false} // Remove blue dot
           onError={handleMapError}
+          showsUserLocation={false}
+          showsMyLocationButton={false}
+          toolbarEnabled={false}
         >
-<<<<<<< HEAD
-          {renderSavedRoutes()}
-          {/* ─── show snapped preview if ready, else raw */}
-          {(previewRoadCoords.length > 0 || previewRoute) && (
-=======
           {/* Saved routes as polylines */}
           {savedRoutes.map(journey => (
             <Polyline
@@ -797,34 +592,46 @@
           ))}
           {/* Preview route polyline */}
           {(previewRoadCoords.length > 0 || previewRoute.length > 0) && (
->>>>>>> f056bebf
             <Polyline
               coordinates={previewRoadCoords.length > 0 ? previewRoadCoords : previewRoute}
               strokeColor={colors.routePreview}
               strokeWidth={4}
             />
           )}
+          {/* Current path polyline */}
           {pathToRender.length > 0 && (
-<<<<<<< HEAD
-            <Polyline 
-              coordinates={pathToRender} 
-              strokeColor={colors.routeLine} 
-              strokeWidth={6} 
-=======
             <Polyline
               coordinates={pathToRender}
               strokeColor={colors.primary}
               strokeWidth={6}
->>>>>>> f056bebf
             />
           )}
-          <Marker coordinate={currentPosition} anchor={{ x: 0.5, y: 0.9 }}>
-            <Image source={spriteSource} style={{ width: 16, height: 32 }} resizeMode="contain" />
-          </Marker>
-          {renderSavedPlaces()}
+          {/* Current position marker (sprite) */}
+          {currentPosition && (
+            <Marker
+              coordinate={currentPosition}
+              anchor={{ x: 0.5, y: 0.9 }}
+              tracksViewChanges={false}
+            >
+              <Image source={spriteSource} style={{ width: 16, height: 32 }} resizeMode="contain" />
+            </Marker>
+          )}
+          {/* Saved places markers */}
+          {showSavedPlaces && savedPlaces.map(place => (
+            <Marker
+              key={place.id}
+              coordinate={{ latitude: place.latitude, longitude: place.longitude }}
+              title={place.name}
+              description={place.vicinity}
+            >
+              <View style={[styles.savedPlaceMarker, { backgroundColor: colors.primary }]}> 
+                <MaterialIcons name="favorite" size={16} color={colors.buttonText} />
+              </View>
+            </Marker>
+          ))}
         </MapView>
       ) : (
-        <View style={[styles.loadingContainer, { backgroundColor: colors.background }]}>
+        <View style={[styles.loadingContainer, { backgroundColor: colors.background }]}> 
           <Text style={[styles.loadingText, { color: colors.text }]}>Loading your location…</Text>
         </View>
       )}
@@ -901,12 +708,10 @@
             currentLocation={currentPosition}
             journeyId={currentJourneyId}
             onPingStart={() => {
-              // Animation disabled - keeping scaffolding for future implementation
-              // setShowPingAnimation(true);
+              // Animation scaffolding
             }}
             onPingSuccess={(result) => {
               Logger.debug('Ping successful:', result);
-              // Trigger stats refresh
               setPingUsed(prev => prev + 1);
             }}
             onPingError={(error) => {
@@ -926,9 +731,7 @@
           ]}
           onPress={toggleTracking}
         >
-          <Text style={[styles.trackButtonText, { color: colors.buttonText }]}>
-            {tracking ? 'Stop & Save Walk' : 'Start Walk'}
-          </Text>
+          <Text style={[styles.trackButtonText, { color: colors.buttonText }]}> {tracking ? 'Stop & Save Walk' : 'Start Walk'} </Text>
         </TouchableOpacity>
       </View>
 
@@ -1132,30 +935,13 @@
   savedPlaceMarker: {
     width: 24,
     height: 24,
-    borderRadius: 12,
+    borderRadius: 8, // beveled/rounded corners
+    borderWidth: 2,
+    borderColor: '#fff',
     justifyContent: 'center',
     alignItems: 'center',
     ...Shadows.small,
   },
-<<<<<<< HEAD
-  accuracyIndicator: {
-    position: 'absolute',
-    top: 60,
-    right: Spacing.md,
-    flexDirection: 'row',
-    alignItems: 'center',
-    padding: Spacing.sm,
-    borderRadius: Layout.borderRadius,
-    ...Shadows.small,
-  },
-  accuracyText: {
-    ...Typography.bodySmall,
-    marginLeft: Spacing.xs,
-    marginRight: Spacing.xs,
-  },
-  accuracyStatus: {
-    ...Typography.bodySmall,
-=======
   modalBackdrop: {
     flex: 1,
     backgroundColor: 'rgba(0, 0, 0, 0.5)',
@@ -1215,7 +1001,6 @@
   },
   tutorialButtonTextSecondary: {
     ...Typography.body,
->>>>>>> f056bebf
     fontWeight: '600',
   },
 });
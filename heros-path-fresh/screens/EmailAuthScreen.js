/*
 * EMAIL AUTHENTICATION SCREEN (ALTERNATIVE AUTHENTICATION METHOD)
 * ================================================================
 * 
 * PURPOSE:
 * This screen provides an alternative authentication method using email/password
 * credentials for users who prefer not to use Google Sign-In or don't have Google
 * accounts. It offers traditional account creation and sign-in functionality while
 * maintaining integration with Firebase Authentication. Think of it as the "traditional
 * authentication option" that ensures Hero's Path is accessible to all users regardless
 * of their preferred authentication method.
 * 
 * FUNCTIONALITY:
 * - Email/Password Registration: Create new accounts using email credentials
 * - Email/Password Sign-In: Authenticate existing users with email credentials
 * - Input Validation: Ensure email and password meet security requirements
 * - Error Handling: Clear feedback for authentication failures and validation issues
 * - Loading States: Visual feedback during authentication processes
 * - Success Management: Proper navigation and feedback after successful authentication
 * - Firebase Integration: Seamless integration with Firebase Authentication system
 * - Theme Consistency: Styling that adapts to current app theme
 * - User Experience: Clean, simple interface for traditional authentication
 * - Security Compliance: Secure handling of credentials and authentication tokens
 * 
 * WHY IT EXISTS:
 * While Google Sign-In is convenient for many users, some prefer email/password
 * authentication for privacy reasons, lack Google accounts, or have organizational
 * restrictions. This screen ensures Hero's Path is accessible to all users while
 * maintaining the same personalized features and cloud sync capabilities regardless
 * of authentication method.
 * 
 * KEY FEATURES:
 * - Dual Functionality: Both registration and sign-in in one interface
 * - Input Validation: Real-time feedback on email and password requirements
 * - Error Recovery: Clear error messages and retry mechanisms
 * - Security First: Secure credential handling and Firebase integration
 * - User Feedback: Success messages and navigation guidance
 * - Theme Integration: Consistent styling with app theming system
 * - Simple Interface: Clean, focused design for easy use
 * - Accessibility: Proper form labeling and keyboard navigation
 * 
 * AUTHENTICATION FLOW:
 * 1. User enters email and password credentials
 * 2. User selects either "Sign Up" or "Sign In" action
 * 3. Input validation ensures email format and password strength
 * 4. Firebase Authentication processes the request
 * 5. Success or error feedback is provided to user
 * 6. Successful authentication navigates to main app interface
 * 7. User profile is created or loaded for personalized experience
 * 
 * RELATIONSHIPS:
 * - Uses Firebase Authentication for secure credential management
 * - Integrates with ThemeContext for consistent visual styling
 * - Works with navigation system for proper screen transitions
 * - Connects to same user management system as Google Sign-In
 * - Enables same personalized features as other authentication methods
 * - Uses shared UI components for consistent interface design
 * 
 * REFERENCED BY:
 * - AppNavigator.js (as part of the authentication flow)
 * - Users who prefer email/password authentication
 * - SignInScreen.js (as an alternative authentication option)
 * - Users in regions or organizations where Google services are limited
 * 
 * REFERENCES:
 * - Firebase Authentication (for credential processing)
 * - ThemeContext.js (for consistent styling)
 * - Navigation system (for screen transitions)
 * - UI components (SectionHeader, AppButton)
 * - Firebase configuration and security rules
 * 
 * IMPORTANCE TO APP:
 * MEDIUM - This screen ensures authentication accessibility and user choice.
 * While Google Sign-In may be the primary authentication method, email/password
 * authentication is important for user accessibility, privacy preferences, and
 * ensuring the app works for users in all regions and contexts.
 * 
 * IMPROVEMENT SUGGESTIONS:
 * 1. Add password strength indicator - visual feedback on password security
 * 2. Add email verification - confirm email addresses before account activation
 * 3. Add password reset - forgot password functionality
 * 4. Add form validation - real-time validation with helpful error messages
 * 5. Add account linking - link email accounts with Google accounts
 * 6. Add two-factor authentication - enhanced security for email accounts
 * 7. Add password policies - enforce strong password requirements
 * 8. Add login history - show users their authentication history
 * 9. Add account recovery - help users recover locked or compromised accounts
 * 10. Add password manager integration - better integration with password managers
 * 11. Add accessibility features - better support for screen readers and assistive technology
 * 12. Add progressive registration - collect profile information during signup
 * 13. Add social verification - verify accounts through social media
 * 14. Add phone verification - optional phone number verification
 * 15. Add security questions - additional account recovery options
 * 16. Add breach monitoring - alert users to potential security issues
 * 17. Add session management - control active sessions across devices
 * 18. Add privacy controls - granular permissions during account creation
 * 19. Add compliance features - ensure GDPR, CCPA regulatory compliance
 * 20. Add authentication analytics - track signup and signin patterns
 */
<<<<<<< HEAD
=======

>>>>>>> fbf95c74
import React, { useState } from 'react';
import { View, TextInput, Button, Text, StyleSheet, Alert } from 'react-native';
import { signUpWithEmail, signInWithEmail } from '../firebase';
import { useNavigation } from '@react-navigation/native';
import { useTheme } from '../contexts/ThemeContext';
import { getFallbackTheme } from '../styles/theme';
import SectionHeader from '../components/ui/SectionHeader';
import AppButton from '../components/ui/AppButton';

export default function EmailAuthScreen() {
  const [email, setEmail] = useState('');
  const [password, setPassword] = useState('');
  const [message, setMessage] = useState('');
  const [loading, setLoading] = useState(false);
  const navigation = useNavigation();
  const { getCurrentThemeColors } = useTheme();
  const colors = getCurrentThemeColors() || getFallbackTheme();

  const handleSignUp = async () => {
    setLoading(true);
    setMessage('');
    try {
      await signUpWithEmail(email, password);
      setMessage('Sign up successful! You can now sign in.');
      Alert.alert('Success', 'Account created! You can now sign in.', [
        { text: 'OK', onPress: () => navigation.goBack() }
      ]);
    } catch (error) {
      setMessage(error.message);
    } finally {
      setLoading(false);
    }
  };

  const handleSignIn = async () => {
    setLoading(true);
    setMessage('');
    try {
      await signInWithEmail(email, password);
      setMessage('Sign in successful!');
      Alert.alert('Success', 'Signed in!', [
        { text: 'OK', onPress: () => navigation.goBack() }
      ]);
    } catch (error) {
      setMessage(error.message);
    } finally {
      setLoading(false);
    }
  };

  return (
    <View style={[styles.container, { backgroundColor: colors.background }]}>
      <SectionHeader title="Email Authentication" />
      <TextInput
        style={[styles.input, { 
          backgroundColor: colors.inputBackground,
          borderColor: colors.border,
          color: colors.text
        }]}
        placeholder="Email"
        placeholderTextColor={colors.secondaryText}
        autoCapitalize="none"
        keyboardType="email-address"
        value={email}
        onChangeText={setEmail}
      />
      <TextInput
        style={[styles.input, { 
          backgroundColor: colors.inputBackground,
          borderColor: colors.border,
          color: colors.text
        }]}
        placeholder="Password"
        placeholderTextColor={colors.secondaryText}
        secureTextEntry
        value={password}
        onChangeText={setPassword}
      />
      <View style={styles.buttonRow}>
        <AppButton title="Sign Up" onPress={handleSignUp} disabled={loading} variant="primary" />
        <View style={{ width: 16 }} />
        <AppButton title="Sign In" onPress={handleSignIn} disabled={loading} variant="secondary" />
      </View>
      {message ? <Text style={[styles.message, { color: colors.error }]}>{message}</Text> : null}
    </View>
  );
}

const styles = StyleSheet.create({
  container: {
    flex: 1,
    justifyContent: 'center',
    alignItems: 'center',
    padding: 20,
  },
  title: {
    fontSize: 24,
    fontWeight: 'bold',
    marginBottom: 24,
  },
  input: {
    width: 280,
    height: 44,
    borderWidth: 1,
    borderRadius: 8,
    paddingHorizontal: 12,
    marginBottom: 16,
  },
  buttonRow: {
    flexDirection: 'row',
    marginBottom: 16,
  },
  message: {
    marginTop: 16,
    textAlign: 'center',
  },
}); <|MERGE_RESOLUTION|>--- conflicted
+++ resolved
@@ -97,16 +97,12 @@
  * 19. Add compliance features - ensure GDPR, CCPA regulatory compliance
  * 20. Add authentication analytics - track signup and signin patterns
  */
-<<<<<<< HEAD
-=======
-
->>>>>>> fbf95c74
+
 import React, { useState } from 'react';
 import { View, TextInput, Button, Text, StyleSheet, Alert } from 'react-native';
 import { signUpWithEmail, signInWithEmail } from '../firebase';
 import { useNavigation } from '@react-navigation/native';
 import { useTheme } from '../contexts/ThemeContext';
-import { getFallbackTheme } from '../styles/theme';
 import SectionHeader from '../components/ui/SectionHeader';
 import AppButton from '../components/ui/AppButton';
 
@@ -117,7 +113,7 @@
   const [loading, setLoading] = useState(false);
   const navigation = useNavigation();
   const { getCurrentThemeColors } = useTheme();
-  const colors = getCurrentThemeColors() || getFallbackTheme();
+  const colors = getCurrentThemeColors();
 
   const handleSignUp = async () => {
     setLoading(true);

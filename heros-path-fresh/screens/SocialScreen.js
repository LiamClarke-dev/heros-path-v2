--- conflicted
+++ resolved
@@ -92,19 +92,15 @@
  * 19. Add local guides - users can become guides for their local areas
  * 20. Add social analytics - insights about community walking patterns and trends
  */
-<<<<<<< HEAD
-=======
 
->>>>>>> fbf95c74
 import React from 'react';
 import { View, Text, StyleSheet } from 'react-native';
 import { useTheme } from '../contexts/ThemeContext';
-import { getFallbackTheme } from '../styles/theme';
 import SectionHeader from '../components/ui/SectionHeader';
 
 export default function SocialScreen() {
   const { getCurrentThemeColors } = useTheme();
-  const colors = getCurrentThemeColors() || getFallbackTheme();
+  const colors = getCurrentThemeColors();
   
   return (
     <View style={[styles.container, { backgroundColor: colors.background }]}>

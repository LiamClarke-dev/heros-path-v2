/**
<<<<<<< HEAD
 * NewPlacesService
=======
>>>>>>> d4c5e16e
 * NEW PLACES SERVICE (GOOGLE PLACES API INTERFACE)
 * =================================================
 * 
 * PURPOSE:
 * This service provides a unified interface to Google Places API, handling both the new
 * Google Places API (v1) and legacy fallback. It abstracts the complexity of API migration,
 * provides consistent response formatting, and ensures the app continues working even if
 * one API version fails. Think of it as the translation layer between Hero's Path and
 * Google's place data, handling all the technical details of API communication.
 * 
 * FUNCTIONALITY:
 * - Provides unified interface for both new Google Places API and legacy API
 * - Handles automatic fallback when new API is unavailable or fails
 * - Transforms API responses into consistent format regardless of source
 * - Manages field mapping and response transformation between API versions
 * - Provides comprehensive error handling and retry logic
 * - Includes API connectivity testing and validation functions
 * - Supports multiple languages for international users
 * - Handles photo URL generation for both API versions
 * - Provides AI summary integration through Gemini API
 * - Includes performance monitoring and logging for all API calls
 * 
 * WHY IT EXISTS:
 * Google deprecated their legacy Places API and introduced a new API with different
 * endpoints, request formats, and response structures. This service ensures Hero's Path
 * can use the new API while maintaining compatibility with the legacy API as backup.
 * It provides a stable interface for the rest of the app while handling the complexity
 * of API migration and potential API failures.
 * 
 * KEY FEATURES:
 * - Dual API support: New Google Places API with legacy fallback
 * - Automatic response transformation: Consistent data format regardless of API used
 * - AI summary integration: Enhances place data with Gemini-generated summaries
 * - Field masking optimization: Requests only needed data to reduce costs
 * - Error handling: Graceful fallback and error recovery
 * - Performance monitoring: Tracks API call duration and success rates
 * - Multi-language support: Handles localized place information
 * - Photo management: Generates photo URLs for both API versions
 * 
 * RELATIONSHIPS:
 * - Used by DiscoveriesService.js for route-based place discovery
 * - Used by PingService.js for real-time place discovery during walks
 * - Works with EnhancedPlacesService.js for AI summaries and enhanced features
 * - Provides core place data to all discovery and search functionality
 * - Integrates with Google's Gemini AI for place summary generation
 * - Connects to Firebase for caching and performance optimization
 * 
 * REFERENCED BY:
 * - DiscoveriesService.js (for Search Along Route functionality)
 * - PingService.js (for real-time place discovery)
 * - EnhancedPlacesService.js (for AI-enhanced place information)
 * - Any component that needs Google Places data
 * - API testing and connectivity validation workflows
 * 
 * REFERENCES:
 * - Google Places API (New) - places.googleapis.com/v1
 * - Google Places API (Legacy) - maps.googleapis.com/maps/api/place
 * - Google Gemini AI API (for AI summaries)
 * - Configuration (for API keys and settings)
 * - Logger utility (for performance monitoring and debugging)
 * 
 * IMPORTANCE TO APP:
 * CRITICAL - This service is essential for all place discovery functionality in Hero's Path.
 * Without reliable access to Google Places data, the app cannot discover places along
 * routes or provide the core value proposition. The dual API support ensures the app
 * continues working even during Google's API transitions and potential service issues.
 * 
 * IMPROVEMENT SUGGESTIONS:
 * 1. Add intelligent caching - cache frequent place lookups to reduce API costs
 * 2. Add batch processing - optimize multiple place requests into fewer API calls
 * 3. Add predictive loading - preload likely place data based on user patterns
 * 4. Add offline support - cache essential place data for offline use
 * 5. Add rate limiting - implement client-side rate limiting to prevent API quotas
 * 6. Add data validation - validate and clean API responses before processing
 * 7. Add alternative data sources - integrate with other place data providers
 * 8. Add custom place data - allow users to add and edit place information
 * 9. Add place verification - verify and update outdated place information
 * 10. Add performance optimization - optimize API calls for battery and data usage
 * 11. Add regional customization - adapt API behavior for different countries/regions
 * 12. Add accessibility data - include accessibility information for places
 * 13. Add real-time data - integrate with real-time place information (hours, busy times)
 * 14. Add social integration - include user reviews and social signals
 * 15. Add cost monitoring - track and optimize API usage costs
 * 16. Add quality scoring - rate and filter places by data quality
 * 17. Add machine learning - improve place relevance using ML algorithms
 * 18. Add analytics integration - track place discovery patterns and success rates
 * 19. Add emergency services - special handling for emergency/medical services
 * 20. Add business partnerships - integrate with local business directories and APIs
 *
 * Unified API interface for Google Places (new and legacy).
 * - Handles all API calls to Google Places, including fallback to legacy endpoints.
 * - Provides field mapping, response transformation, and error handling.
 * - Used by EnhancedPlacesService for advanced features.
 */
// services/NewPlacesService.js
// Google Places API (New) implementation
// Migration from Legacy API to new standardized API
// Updated to align with latest Google Places API documentation (2025-07-12)

import { Platform } from 'react-native';
import { GOOGLE_MAPS_API_KEY_ANDROID, GOOGLE_MAPS_API_KEY_IOS } from '../config';
import Logger from '../utils/Logger';

const NEW_BASE_URL = 'https://places.googleapis.com/v1';
const LEGACY_BASE_URL = 'https://maps.googleapis.com/maps/api/place';

// Use platform-specific API key for Places API
const getPlacesAPIKey = () => {
  const key = Platform.OS === 'ios' ? GOOGLE_MAPS_API_KEY_IOS : GOOGLE_MAPS_API_KEY_ANDROID;
  return key || ''; // Return empty string if undefined to avoid API failures
};

// Search for nearby places using either new or legacy API
export async function searchNearbyPlaces(latitude, longitude, radius, type, options = {}) {
  const startTime = Date.now();
  Logger.debug('NEW_PLACES_SERVICE', `Searching for ${type} near (${latitude}, ${longitude})`, { radius, options });
  
  const { maxResults = 1, useNewAPI = true } = options;
  const apiKey = getPlacesAPIKey();

  try {
    if (useNewAPI) {
      Logger.debug('NEW_PLACES_SERVICE', `Using NEW API for ${type}`);
      const result = await searchNearbyPlacesNew(latitude, longitude, radius, type, maxResults, apiKey, options);
      const duration = Date.now() - startTime;
      Logger.apiCall('NEW_PLACES_SERVICE', 'places:searchNearby', 'POST', true, duration, { type, count: result.length });
      return result;
    } else {
      Logger.debug('NEW_PLACES_SERVICE', `Using LEGACY API for ${type}`);
      const result = await searchNearbyPlacesLegacy(latitude, longitude, radius, type, maxResults, apiKey, options);
      const duration = Date.now() - startTime;
      Logger.apiCall('NEW_PLACES_SERVICE', 'nearbysearch', 'GET', true, duration, { type, count: result.length });
      return result;
    }
  } catch (error) {
    const duration = Date.now() - startTime;
    Logger.apiCall('NEW_PLACES_SERVICE', useNewAPI ? 'places:searchNearby' : 'nearbysearch', useNewAPI ? 'POST' : 'GET', false, duration, { type, error: error.message });
    throw error;
  }
}

/**
 * Search nearby places using the new Places API (New)
 * Updated to match latest Google Places API documentation
 */
async function searchNearbyPlacesNew(latitude, longitude, radius, type, maxResults, apiKey, options = {}) {
  // Ensure parameters are numbers
  const lat = Number(latitude);
  const lng = Number(longitude);
  const rad = Number(radius);
  
  if (isNaN(lat) || isNaN(lng) || isNaN(rad)) {
    throw new Error(`Invalid coordinates: latitude=${latitude}, longitude=${longitude}, radius=${radius}`);
  }
  
  Logger.debug('NEW_PLACES_SERVICE', 'searchNearbyPlacesNew called', { latitude: lat, longitude: lng, radius: rad, type, maxResults, hasOptions: !!options });
  
  const {
    language = 'en',
    minRating = 0,
    maxPrice = 4,
    openNow = false
  } = options;

  try {
    // Build the request body for the new API
    const requestBody = {
      locationRestriction: {
        circle: {
          center: {
            latitude: lat,
            longitude: lng
          },
          radius: rad
        }
      },
      maxResultCount: maxResults,
      languageCode: language
    };

    // Add type filter if specified
    if (type && type !== 'all' && type !== 'point_of_interest') {
      requestBody.includedTypes = [type];
    }

    // Add price filter if specified (new API uses PRICE_LEVEL_X format)
    if (maxPrice < 4) {
      requestBody.priceLevel = `PRICE_LEVEL_${maxPrice}`;
    }

    // Add open now filter if specified
    if (openNow) {
      requestBody.openNow = true;
    }

    const url = `${NEW_BASE_URL}/places:searchNearby`;
    
    // Conservative field mask with only essential fields that are definitely supported
    const fieldMask = [
      'places.id',
      'places.displayName',
      'places.types',
      'places.rating',
      'places.userRatingCount',
      'places.priceLevel',
      'places.photos',
      'places.location',
      'places.formattedAddress',
      'places.primaryType'
    ].join(',');
    
    Logger.apiCall('NEW_PLACES_SERVICE', 'places:searchNearby', 'POST', true, 0, { url, type, maxResults });
    
    const response = await fetch(url, {
      method: 'POST',
      headers: {
        'Content-Type': 'application/json',
        'X-Goog-Api-Key': apiKey,
        'X-Goog-FieldMask': fieldMask
      },
      body: JSON.stringify(requestBody)
    });

    if (!response.ok) {
      const errorText = await response.text();
      Logger.apiCall('NEW_PLACES_SERVICE', 'places:searchNearby', 'POST', false, 0, { url, type, maxResults, status: response.status, statusText: response.statusText, error: errorText });
      throw new Error(`New Places API request failed: ${response.status} ${response.statusText}`);
    }

    const data = await response.json();
    Logger.apiCall('NEW_PLACES_SERVICE', 'places:searchNearby', 'POST', true, 0, { url, type, maxResults, placesCount: data.places?.length || 0 });
    
    if (!data.places) {
      Logger.apiCall('NEW_PLACES_SERVICE', 'places:searchNearby', 'POST', true, 0, { url, type, maxResults, placesCount: 0 });
      return [];
    }

    // Transform the new API response to match our expected format
    // Updated to use correct field mappings from documentation
    const transformedPlaces = data.places
      .filter(place => !place.rating || place.rating >= minRating)
      .map(place => transformNewPlaceResponse(place));
    
    return transformedPlaces;

  } catch (error) {
    Logger.apiCall('NEW_PLACES_SERVICE', 'places:searchNearby', 'POST', false, 0, { type, maxResults, error: error.message });
    // Fallback to legacy API
    return await searchNearbyPlacesLegacy(latitude, longitude, radius, type, maxResults, apiKey, options);
  }
}

/**
 * Search nearby places using the legacy Places API (fallback)
 */
async function searchNearbyPlacesLegacy(latitude, longitude, radius, type, maxResults, apiKey, options = {}) {
  // Ensure parameters are numbers
  const lat = Number(latitude);
  const lng = Number(longitude);
  const rad = Number(radius);
  
  if (isNaN(lat) || isNaN(lng) || isNaN(rad)) {
    throw new Error(`Invalid coordinates: latitude=${latitude}, longitude=${longitude}, radius=${radius}`);
  }
  
  Logger.debug('NEW_PLACES_SERVICE', 'searchNearbyPlacesLegacy called', { latitude: lat, longitude: lng, radius: rad, type, maxResults, hasOptions: !!options });
  
  const {
    language = 'en',
    minRating = 0,
    maxPrice = 4,
    openNow = false
  } = options;

  // Build URL parameters properly to avoid read-only string issues
  const params = new URLSearchParams({
    key: apiKey,
    location: `${lat},${lng}`,
    radius: rad.toString(),
    language: language,
    type: type
  });

  if (openNow) {
    params.append('opennow', 'true');
  }

  if (maxPrice < 4) {
    params.append('maxprice', maxPrice.toString());
  }

  const url = `${LEGACY_BASE_URL}/nearbysearch/json?${params.toString()}`;

  try {
    Logger.apiCall('NEW_PLACES_SERVICE', 'nearbysearch', 'GET', true, 0, { url, type, maxResults });
    const response = await fetch(url);
    const data = await response.json();

    if (data.status !== 'OK' && data.status !== 'ZERO_RESULTS') {
      Logger.apiCall('NEW_PLACES_SERVICE', 'nearbysearch', 'GET', false, 0, { url, type, maxResults, status: data.status, error: data.statusText });
      throw new Error(`Legacy Places API request failed: ${data.status}`);
    }

    Logger.apiCall('NEW_PLACES_SERVICE', 'nearbysearch', 'GET', true, 0, { url, type, maxResults, resultsCount: data.results?.length || 0 });
    return (data.results || [])
      .filter(place => !place.rating || place.rating >= minRating)
      .slice(0, maxResults)
      .map(place => transformLegacyPlaceResponse(place));

  } catch (error) {
    Logger.apiCall('NEW_PLACES_SERVICE', 'nearbysearch', 'GET', false, 0, { type, maxResults, error: error.message });
    return [];
  }
}

/**
 * Get detailed information about a specific place
 * @param {string} placeId - Google Place ID
 * @param {Object} options - Additional options
 * @returns {Promise<Object|null>} Place details or null if not found
 */
export async function getPlaceDetails(placeId, language = 'en', useNewAPI = true) {
  if (useNewAPI) {
    try {
      return await getPlaceDetailsNew(placeId, language);
    } catch (error) {
      Logger.debug('NEW_PLACES_SERVICE', `New API details failed for ${placeId}`, { placeId, error: error.message });
      return await getPlaceDetailsLegacy(placeId, language);
    }
  } else {
    return await getPlaceDetailsLegacy(placeId, language);
  }
}

/**
 * Get place details using the new Places API (New)
 * Updated to match latest Google Places API documentation
 */
async function getPlaceDetailsNew(placeId, language = 'en') {
  try {
    const url = `${NEW_BASE_URL}/places/${placeId}`;
    
    // Very conservative field mask with only essential fields
    const fieldMask = [
      'id',
      'displayName',
      'types',
      'rating',
      'userRatingCount',
      'priceLevel',
      'photos',
      'location',
      'formattedAddress',
      'primaryType'
    ].join(',');
    
    Logger.apiCall('NEW_PLACES_SERVICE', 'places:getDetails', 'GET', true, 0, { url, placeId });
    
    const response = await fetch(url, {
      headers: {
        'X-Goog-Api-Key': getPlacesAPIKey(),
        'X-Goog-FieldMask': fieldMask
      }
    });

    if (!response.ok) {
      const errorText = await response.text();
      Logger.apiCall('NEW_PLACES_SERVICE', 'places:getDetails', 'GET', false, 0, { url, placeId, status: response.status, statusText: response.statusText, error: errorText });
      throw new Error(`New Places API details request failed: ${response.status} ${response.statusText}`);
    }

    const place = await response.json();
    Logger.apiCall('NEW_PLACES_SERVICE', 'places:getDetails', 'GET', true, 0, { url, placeId, place: place.id });

    return {
      placeId: place.id,
      name: place.displayName?.text || 'Unknown Place',
      address: place.formattedAddress,
      shortAddress: place.shortFormattedAddress || place.formattedAddress,
      latitude: place.location?.latitude,
      longitude: place.location?.longitude,
      types: place.types || [],
      primaryType: place.primaryType || place.types?.[0] || 'point_of_interest',
      primaryTypeDisplayName: place.primaryTypeDisplayName || place.primaryType || place.types?.[0] || 'point_of_interest',
      rating: place.rating,
      userRatingsTotal: place.userRatingCount,
      priceLevel: place.priceLevel,
      website: place.websiteUri,
      phoneNumber: place.nationalPhoneNumber || place.internationalPhoneNumber || null,
      openingHours: place.regularOpeningHours?.weekdayDescriptions || [],
      currentOpeningHours: place.currentOpeningHours?.weekdayDescriptions || [],
      isOpen: place.currentOpeningHours?.openNow || place.regularOpeningHours?.openNow || false,
      photos: place.photos?.map(photo => ({
        photoReference: photo.name,
        width: photo.widthPx,
        height: photo.heightPx
      })) || [],
      reviews: place.reviews?.slice(0, 3).map(review => ({
        authorName: review.authorAttribution?.displayName,
        rating: review.rating,
        text: review.text?.text,
        time: review.publishTime,
        profilePhoto: review.authorAttribution?.photoUri
      })) || [],
      editorialSummary: place.editorialSummary?.text,
      attributions: place.attributions,
      utcOffsetMinutes: place.utcOffsetMinutes || null
    };

  } catch (error) {
    Logger.apiCall('NEW_PLACES_SERVICE', 'places:getDetails', 'GET', false, 0, { placeId, error: error.message });
    return await getPlaceDetailsLegacy(placeId, language);
  }
}

/**
 * Get place details using the legacy Places API (fallback)
 */
async function getPlaceDetailsLegacy(placeId, language = 'en') {
  const url = `${LEGACY_BASE_URL}/details/json` +
    `?place_id=${placeId}` +
    `&key=${getPlacesAPIKey()}` +
    `&language=${language}` +
    `&fields=place_id,name,formatted_address,geometry,types,rating,user_ratings_total,photos,opening_hours,price_level,website,formatted_phone_number,reviews`;

  try {
    Logger.apiCall('NEW_PLACES_SERVICE', 'places:getDetails', 'GET', true, 0, { url, placeId });
    const response = await fetch(url);
    const data = await response.json();

    if (data.status !== 'OK') {
      Logger.apiCall('NEW_PLACES_SERVICE', 'places:getDetails', 'GET', false, 0, { url, placeId, status: data.status, error: data.statusText });
      throw new Error(`Legacy Places API details request failed: ${data.status}`);
    }

    const place = data.result;

    return {
      placeId: place.place_id,
      name: place.name,
      address: place.formatted_address,
      latitude: place.geometry?.location?.lat,
      longitude: place.geometry?.location?.lng,
      types: place.types || [],
      primaryType: place.types?.[0] || 'point_of_interest',
      rating: place.rating,
      userRatingsTotal: place.user_ratings_total,
      priceLevel: place.price_level,
      website: place.website,
      phoneNumber: place.formatted_phone_number,
      openingHours: place.opening_hours?.weekday_text || [],
      isOpen: place.opening_hours?.open_now,
      photos: place.photos?.map(photo => ({
        photoReference: photo.photo_reference,
        width: photo.width,
        height: photo.height
      })) || [],
      reviews: place.reviews?.slice(0, 3).map(review => ({
        authorName: review.author_name,
        rating: review.rating,
        text: review.text,
        time: review.time,
        profilePhoto: review.profile_photo_url
      })) || []
    };

  } catch (error) {
    Logger.apiCall('NEW_PLACES_SERVICE', 'places:getDetails', 'GET', false, 0, { placeId, error: error.message });
    throw error;
  }
}

/**
 * Get place summaries using the new Places API
 * Uses generativeSummary field which is available for US-based places
 * @param {string} placeId - Google Place ID
 * @param {string} language - Language code
 * @returns {Promise<Object|null>} Summaries or null if not available
 */
export async function getPlaceSummaries(placeId, language = 'en') {
  try {
    // Get generative summary from place details (US-based places only)
    const detailsUrl = `${NEW_BASE_URL}/places/${placeId}`;
    const fieldMask = 'generativeSummary,editorialSummary,reviews';
    
    Logger.apiCall('NEW_PLACES_SERVICE', 'places:getSummaries', 'GET', true, 0, { detailsUrl, placeId });

    const response = await fetch(detailsUrl, {
      headers: {
        'X-Goog-Api-Key': getPlacesAPIKey(),
        'X-Goog-FieldMask': fieldMask
      }
    });

    if (!response.ok) {
      Logger.apiCall('NEW_PLACES_SERVICE', 'places:getSummaries', 'GET', false, 0, { detailsUrl, placeId, status: response.status, error: response.statusText });
      throw new Error(`Place summaries request failed: ${response.status}`);
    }

    const data = await response.json();
    
    // Check if we have any meaningful summary content
    const hasGenerativeSummary = data.generativeSummary?.overview?.text;
    const hasEditorialSummary = data.editorialSummary?.text;
    const hasReviews = data.reviews && data.reviews.length > 0;
    
    if (!hasGenerativeSummary && !hasEditorialSummary && !hasReviews) {
      Logger.apiCall('NEW_PLACES_SERVICE', 'places:getSummaries', 'GET', true, 0, { detailsUrl, placeId, hasGenerativeSummary, hasEditorialSummary, hasReviews });
      return null;
    }

    Logger.apiCall('NEW_PLACES_SERVICE', 'places:getSummaries', 'GET', true, 0, { detailsUrl, placeId, hasGenerativeSummary, hasEditorialSummary, hasReviews });
    return {
      generativeSummary: data.generativeSummary,
      editorialSummary: data.editorialSummary,
      topReview: hasReviews ? data.reviews[0] : null
    };
  } catch (error) {
    Logger.apiCall('NEW_PLACES_SERVICE', 'places:getSummaries', 'GET', false, 0, { placeId, error: error.message });
    return null;
  }
}

/**
 * Generate photo URL for new Places API
 * Updated to use correct photo URL format
 */
function getNewPlacePhotoUrl(placeId, photoName, maxWidth = 400) {
  if (!photoName) return null;
  return `${NEW_BASE_URL}/${photoName}/media?maxWidthPx=${maxWidth}&key=${getPlacesAPIKey()}`;
}

/**
 * Generate photo URL for legacy Places API
 */
function getLegacyPlacePhotoUrl(photoReference, maxWidth = 400) {
  if (!photoReference) return null;
  return `${LEGACY_BASE_URL}/photo?maxwidth=${maxWidth}&photoreference=${photoReference}&key=${getPlacesAPIKey()}`;
}

/**
 * Test API connectivity and determine which API to use
 * @returns {Promise<Object>} API status information
 */
export async function testAPIConnectivity() {
  const testPlaceId = 'ChIJN1t_tDeuEmsRUsoyG83frY4'; // Google Sydney office
  
  const results = {
    newAPI: false,
    legacyAPI: false,
    newAPIError: null,
    legacyAPIError: null
  };

  // Test new API
  try {
    await getPlaceDetailsNew(testPlaceId, 'en');
    results.newAPI = true;
  } catch (error) {
    results.newAPIError = error.message;
  }

  // Test legacy API
  try {
    await getPlaceDetailsLegacy(testPlaceId, 'en');
    results.legacyAPI = true;
  } catch (error) {
    results.legacyAPIError = error.message;
  }

  return results;
}

/**
 * Test place summaries with a well-known place
 * This helps determine if the feature is working or if it's a data availability issue
 */
export async function testAISummaries() {
  // Test with a real place that should have summaries (US-based)
  const testPlaceId = 'ChIJ1eOF7HLTD4gRry3xPjk8DkU'; // Sushi Nova - Lincoln Park (Chicago)
  const testPlaceId2 = 'ChIJURDKN2eAhYARN0AMzUEaiKo'; // User's suggested place
  
  try {
    // Test with Sushi Nova (Chicago)
    const chicagoSummary = await getPlaceSummaries(testPlaceId, 'en');
    
    // Test with user's suggested place
    const userPlaceSummary = await getPlaceSummaries(testPlaceId2, 'en');
    
    return {
      chicago: chicagoSummary,
      userPlace: userPlaceSummary,
      timestamp: new Date().toISOString()
    };
  } catch (error) {
    Logger.debug('NEW_PLACES_SERVICE', 'Place summaries test failed', { error: error.message });
    throw error;
  }
}

/**
 * Transform new API place response to standard format
 * @param {Object} place - Place data from new API
 * @returns {Object} Standardized place object
 */
function transformNewPlaceResponse(place) {
  return {
    placeId: place.id,
    name: place.displayName?.text || 'Unknown Place',
    category: place.primaryTypeDisplayName || place.primaryType || place.types?.[0] || 'point_of_interest',
    types: place.types || [],
    description: place.shortFormattedAddress || place.formattedAddress || place.types?.[0]?.replace('_', ' ') || '',
    thumbnail: place.photos?.[0] ? getNewPlacePhotoUrl(place.id, place.photos[0].name) : null,
    rating: place.rating,
    userRatingsTotal: place.userRatingCount,
    latitude: place.location?.latitude,
    longitude: place.location?.longitude,
    priceLevel: place.priceLevel,
    address: place.formattedAddress,
    shortAddress: place.shortFormattedAddress || place.formattedAddress,
    formatted_address: place.formattedAddress,
    attributions: place.attributions
  };
}

/**
 * Transform legacy API place response to standard format
 * @param {Object} place - Place data from legacy API
 * @returns {Object} Standardized place object
 */
function transformLegacyPlaceResponse(place) {
  return {
    placeId: place.place_id,
    name: place.name,
    category: place.types?.[0] || 'point_of_interest',
    types: place.types || [],
    description: place.vicinity || place.types?.[0]?.replace('_', ' ') || '',
    thumbnail: place.photos?.[0] ? getLegacyPlacePhotoUrl(place.photos[0].photo_reference) : null,
    rating: place.rating,
    userRatingsTotal: place.user_ratings_total,
    latitude: place.geometry?.location?.lat,
    longitude: place.geometry?.location?.lng,
    priceLevel: place.price_level,
    address: place.vicinity,
    shortAddress: place.vicinity,
    formatted_address: place.vicinity
  };
}

/**
 * Transform new API place details response to standard format
 * @param {Object} data - Place details data from new API
 * @returns {Object} Standardized place details object
 */
function transformNewPlaceDetailsResponse(data) {
  return {
    placeId: data.id,
    name: data.displayName?.text || 'Unknown Place',
    category: data.primaryTypeDisplayName || data.primaryType || data.types?.[0] || 'point_of_interest',
    types: data.types || [],
    description: data.shortFormattedAddress || data.formattedAddress || data.types?.[0]?.replace('_', ' ') || '',
    thumbnail: data.photos?.[0] ? getNewPlacePhotoUrl(data.id, data.photos[0].name) : null,
    rating: data.rating,
    userRatingsTotal: data.userRatingCount,
    latitude: data.location?.latitude,
    longitude: data.location?.longitude,
    priceLevel: data.priceLevel,
    address: data.formattedAddress,
    shortAddress: data.shortFormattedAddress || data.formattedAddress,
    formatted_address: data.formattedAddress,
    website: data.websiteUri,
    phoneNumber: data.nationalPhoneNumber,
    openingHours: data.regularOpeningHours,
    reviews: data.reviews,
    editorialSummary: data.editorialSummary,
    attributions: data.attributions
  };
}

/**
 * Transform legacy API place details response to standard format
 * @param {Object} data - Place details data from legacy API
 * @returns {Object} Standardized place details object
 */
function transformLegacyPlaceDetailsResponse(data) {
  return {
    placeId: data.place_id,
    name: data.name,
    category: data.types?.[0] || 'point_of_interest',
    types: data.types || [],
    description: data.formatted_address || data.vicinity || data.types?.[0]?.replace('_', ' ') || '',
    thumbnail: data.photos?.[0] ? getLegacyPlacePhotoUrl(data.photos[0].photo_reference) : null,
    rating: data.rating,
    userRatingsTotal: data.user_ratings_total,
    latitude: data.geometry?.location?.lat,
    longitude: data.geometry?.location?.lng,
    priceLevel: data.price_level,
    address: data.formatted_address,
    shortAddress: data.vicinity,
    formatted_address: data.formatted_address,
    website: data.website,
    phoneNumber: data.formatted_phone_number,
    openingHours: data.opening_hours,
    reviews: data.reviews
  };
}

/**
 * Get supported place types for the new API
 * Based on the latest Google Places API documentation
 * Updated to only include types that are actually supported
 */
export const NEW_API_PLACE_TYPES = [
  // Food & Drink
  'restaurant', 'cafe', 'bar', 'bakery', 'meal_takeaway',
  
  // Shopping
  'shopping_mall', 'store', 'convenience_store', 'department_store',
  
  // Entertainment & Culture
  'museum', 'art_gallery', 'night_club', 'tourist_attraction', 'zoo',
  'stadium', 'concert_hall', 'movie_theater', 'amusement_park',
  
  // Health & Wellness
  'gym', 'pharmacy', 'hospital', 'dentist', 'doctor',
  
  // Services & Utilities
  'bank', 'atm', 'gas_station', 'car_wash', 'car_repair',
  
  // Outdoors & Recreation
  'park', 'lodging', 'campground', 'natural_feature',
  
  // Transportation
  'subway_station', 'train_station', 'bus_station', 'airport',
  
  // Education
  'school', 'university', 'library',
  
  // Religious
  'church', 'mosque', 'synagogue', 'hindu_temple',
  
  // General
  'point_of_interest', 'establishment'
]; <|MERGE_RESOLUTION|>--- conflicted
+++ resolved
@@ -1,8 +1,4 @@
 /**
-<<<<<<< HEAD
- * NewPlacesService
-=======
->>>>>>> d4c5e16e
  * NEW PLACES SERVICE (GOOGLE PLACES API INTERFACE)
  * =================================================
  * 

--- conflicted
+++ resolved
@@ -1,8 +1,4 @@
 /**
-<<<<<<< HEAD
- * JourneyService
-=======
->>>>>>> fbf95c74
  * JOURNEY SERVICE (ROUTE DATA MANAGEMENT)
  * ========================================
  * 
@@ -118,7 +114,6 @@
 import Logger from '../utils/Logger';
 import DiscoveryConsolidationService from './DiscoveryConsolidationService';
 import { getUserDiscoveryPreferences } from './DiscoveriesService';
-import PingService from './PingService';
 
 class JourneyService {
   // Get user's journeys collection reference
@@ -579,20 +574,4 @@
   }
 }
 
-/**
- * Refund ping credits to a user (used when a walk is discarded)
- * @param {string} userId
- * @param {number} creditsToRefund
- * @returns {Promise<void>}
- */
-export async function refundPingCredits(userId, creditsToRefund) {
-  if (!userId || !creditsToRefund || creditsToRefund <= 0) return;
-  try {
-    await PingService.refundCredits(userId, creditsToRefund);
-  } catch (error) {
-    // Log but don't throw
-    console.error('JourneyService: Failed to refund ping credits', error);
-  }
-}
-
 export default new JourneyService(); 
--- conflicted
+++ resolved
@@ -1,8 +1,4 @@
 /**
-<<<<<<< HEAD
- * JourneyService
-=======
->>>>>>> d4c5e16e
  * JOURNEY SERVICE (ROUTE DATA MANAGEMENT)
  * ========================================
  * 

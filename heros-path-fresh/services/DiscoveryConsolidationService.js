--- conflicted
+++ resolved
@@ -1,8 +1,4 @@
 /**
-<<<<<<< HEAD
- * DiscoveryConsolidationService
-=======
->>>>>>> d4c5e16e
  * DISCOVERY CONSOLIDATION SERVICE (DATA MERGING ENGINE)
  * ======================================================
  * 

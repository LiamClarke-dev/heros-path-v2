--- conflicted
+++ resolved
@@ -1,8 +1,4 @@
 /**
-<<<<<<< HEAD
- * DiscoveryService
-=======
->>>>>>> d4c5e16e
  * DISCOVERY SERVICE (DISCOVERY DATA MANAGEMENT)
  * ==============================================
  * 

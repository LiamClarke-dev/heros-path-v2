--- conflicted
+++ resolved
@@ -1,8 +1,4 @@
 /**
-<<<<<<< HEAD
- * UserProfileService
-=======
->>>>>>> fbf95c74
  * USER PROFILE SERVICE (USER DATA MANAGEMENT)
  * ============================================
  * 

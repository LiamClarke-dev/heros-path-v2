<<<<<<< HEAD
/* DISCOVERIES SERVICE (CORE DISCOVERY ENGINE)
=======
/**
 * DISCOVERIES SERVICE (CORE DISCOVERY ENGINE)
>>>>>>> d4c5e16e
 * ============================================
 * 
 * PURPOSE:
 * This is the heart of Hero's Path's discovery system. It orchestrates the Search Along Route (SAR)
 * feature using Google Places API to find interesting places along user walking routes. This service
 * transforms GPS coordinates into polylines, builds intelligent search queries from user preferences,
 * and provides the core functionality that makes Hero's Path unique - discovering places along your
 * entire walking route, not just at a single point.
 * 
 * FUNCTIONALITY:
 * - Implements Google Places API Search Along Route (SAR) for comprehensive route discovery
 * - Encodes GPS coordinates into Google's polyline format for efficient API communication
 * - Builds intelligent search queries based on user preferences and place types
 * - Provides fallback to center-point search when SAR is unavailable or fails
 * - Manages user discovery preferences with automatic syncing and validation
 * - Deduplicates discovered places using proximity and similarity algorithms
 * - Integrates with EnhancedPlacesService for AI summaries and enhanced place data
 * - Handles preference migration and default value management
 * - Supports multiple languages for international users
 * - Provides comprehensive error handling and logging for debugging
 * 
 * WHY IT EXISTS:
 * Traditional location apps only show places near your current location or destination.
 * Hero's Path is revolutionary because it discovers places along your ENTIRE walking route.
 * This service makes that possible by implementing Google's advanced Search Along Route
 * technology, transforming a simple walk into a journey of discovery. It's the technical
 * foundation that delivers the app's core value proposition.
 * 
 * KEY FEATURES:
 * - Search Along Route (SAR): Finds places along the entire walking path
 * - Intelligent fallback: Center-point search when SAR fails
 * - User preference integration: Respects user's place type preferences
 * - Advanced deduplication: Prevents showing duplicate or very similar places
 * - AI-enhanced results: Integrates with AI summary generation
 * - Performance optimization: Efficient API usage and caching strategies
 * - Multi-language support: Works in different languages and regions
 * - Privacy-focused: Only searches when user completes a journey
 * 
 * RELATIONSHIPS:
 * - Works with NewPlacesService.js for actual Google Places API calls
 * - Uses EnhancedPlacesService.js for AI summaries and enhanced place data
 * - Integrates with DiscoveryService.js for CRUD operations on discovered places
 * - May work with DiscoveryConsolidationService.js to merge SAR and cached discoveries
 * - Provides data to DiscoveriesScreen.js for user interface display
 * - Uses PlaceTypes constants for preference validation and query building
 * - Stores and retrieves user preferences from AsyncStorage and Firestore
 * 
 * REFERENCED BY:
 * - DiscoveriesScreen.js (primary UI for displaying discovered places)
 * - useSuggestedPlaces.js hook (for automatic place suggestions)
 * - MapScreen.js (potentially for real-time discovery features)
 * - Journey completion workflows (for automatic discovery after walks)
 * - User preference management systems
 * 
 * REFERENCES:
 * - NewPlacesService.js (for Google Places API calls)
 * - EnhancedPlacesService.js (for AI summaries and enhanced data)
 * - DiscoveryService.js (for CRUD operations)
 * - PlaceTypes constants (for preference validation)
 * - Firebase Firestore (for user preferences and data storage)
 * - AsyncStorage (for local preference caching)
 * 
 * IMPORTANCE TO APP:
 * CRITICAL - This is arguably the most important service in the entire application.
 * It implements the core feature that differentiates Hero's Path from every other
 * walking app. Without this service working properly, the app would just be another
 * basic route tracker. This service delivers the "magic" that makes walks feel like
 * adventures full of discovery.
 * 
 * IMPROVEMENT SUGGESTIONS:
 * 1. Add route optimization - suggest better walking paths for more discoveries
 * 2. Add predictive discovery - predict likely discoveries before walking
 * 3. Add seasonal awareness - adjust discovery types based on season/weather
 * 4. Add time-based filtering - show places open at the time of walking
 * 5. Add social discovery - places popular with friends or similar users
 * 6. Add discovery scoring - rank places by likelihood of user interest
 * 7. Add discovery history - learn from user's past discovery interactions
 * 8. Add real-time discovery - discover places during walks, not just after
 * 9. Add discovery radius customization - let users control how far to search
 * 10. Add discovery categories - group discoveries by themes or activities
 * 11. Add discovery notifications - alert users to interesting nearby discoveries
 * 12. Add discovery challenges - gamify discovery with specific goals
 * 13. Add discovery export - let users export discovery data
 * 14. Add discovery analytics - track discovery success rates and patterns
 * 15. Add offline discovery - cache potential discoveries for offline use
 * 16. Add discovery clustering - group nearby discoveries for better organization
 * 17. Add discovery recommendations - suggest new place types based on history
 * 18. Add discovery sharing - let users share interesting discoveries
 * 19. Add discovery verification - let users confirm/rate discovered places
 * 20. Add discovery personalization - AI-powered personalized discovery suggestions
 *
 * Orchestrates the Search Along Route (SAR) feature using Google Places API.
 * - Encodes polylines and builds search queries from user preferences.
 * - Fetches suggestions along a route, handles fallback to center-point search.
 * - Deduplicates and syncs preferences.
 * - Delegates CRUD operations to DiscoveryService.
 * - May interact with DiscoveryConsolidationService to merge SAR and cached discoveries.
 */
// services/DiscoveriesService.js
import { Platform } from 'react-native';
import { GOOGLE_MAPS_API_KEY_ANDROID, GOOGLE_MAPS_API_KEY_IOS, GOOGLE_ROADS_API_KEY } from '../config';
import AsyncStorage from '@react-native-async-storage/async-storage';
import { PLACE_TYPES } from '../constants/PlaceTypes';
import { getEnhancedPlaceDetails } from './EnhancedPlacesService';
import { searchNearbyPlaces, getPlaceDetails, getPlaceSummaries, testAPIConnectivity } from './NewPlacesService';
import { 
  collection,
  query,
  where,
  getDocs
} from 'firebase/firestore';
import { db } from '../firebase';
import Logger from '../utils/Logger';

const BASE_URL = 'https://maps.googleapis.com/maps/api/place';
const NEW_BASE_URL = 'https://places.googleapis.com/v1';
const DISCOVERY_PREFERENCES_KEY = '@discovery_preferences';

// Use the same API key for Places API as Maps API (they can be the same key)
const getPlacesAPIKey = () => {
  const key = Platform.OS === 'ios' ? GOOGLE_MAPS_API_KEY_IOS : GOOGLE_MAPS_API_KEY_ANDROID;
  return key || ''; // Return empty string if undefined to avoid API failures
};

/**
 * Encode GPS coordinates to Google's polyline format
 * @param {Array} coordinates - Array of {latitude, longitude} objects
 * @returns {string} Encoded polyline string
 */
function encodePolyline(coordinates) {
  if (!coordinates || coordinates.length === 0) {
    return '';
  }

  let polyline = '';
  let prevLat = 0;
  let prevLng = 0;

  coordinates.forEach(coord => {
    const lat = Math.round(coord.latitude * 1e5);
    const lng = Math.round(coord.longitude * 1e5);
    
    const dLat = lat - prevLat;
    const dLng = lng - prevLng;
    
    polyline += encodeNumber(dLat);
    polyline += encodeNumber(dLng);
    
    prevLat = lat;
    prevLng = lng;
  });

  return polyline;
}

/**
 * Encode a number for polyline format
 * @param {number} num - Number to encode
 * @returns {string} Encoded string
 */
function encodeNumber(num) {
  let encoded = '';
  let value = num < 0 ? ~(num << 1) : (num << 1);
  
  while (value >= 0x20) {
    encoded += String.fromCharCode(((value & 0x1f) | 0x20) + 63);
    value >>= 5;
  }
  
  encoded += String.fromCharCode(value + 63);
  return encoded;
}

/**
 * Build search query from user preferences
 * @param {Object} preferences - User discovery preferences
 * @returns {string} Search query string
 */
function buildSearchQuery(preferences) {
  const enabledTypes = Object.keys(preferences).filter(type => preferences[type]);
  const typeNames = enabledTypes.map(type => {
    // Convert place type keys to readable names
    const typeMap = {
      restaurant: 'restaurant',
      cafe: 'cafe',
      bar: 'bar',
      park: 'park',
      museum: 'museum',
      library: 'library',
      store: 'store',
      shopping_mall: 'shopping mall',
      tourist_attraction: 'tourist attraction',
      art_gallery: 'art gallery',
      movie_theater: 'movie theater',
      gym: 'gym',
      hospital: 'hospital',
      bank: 'bank',
      post_office: 'post office',
      gas_station: 'gas station',
      pharmacy: 'pharmacy',
      school: 'school',
      university: 'university',
      church: 'church',
      mosque: 'mosque',
      temple: 'temple',
      synagogue: 'synagogue'
    };
    return typeMap[type] || type;
  });
  return typeNames.join(' ');
}

/**
 * Search Along Route using Google Places API
 * @param {Array} routeCoords - Array of coordinate objects
 * @param {Object} preferences - User discovery preferences
 * @param {string} language - Language code
 * @returns {Promise<Array>} Array of suggested places
 */
async function searchAlongRoute(routeCoords, preferences, language = 'en') {
  const startTime = Date.now();
  Logger.debug('DISCOVERIES_SERVICE', `Starting SAR for route with ${routeCoords?.length || 0} coordinates`, { 
    enabledTypesCount: Object.keys(preferences).filter(type => preferences[type]).length,
    language
  });

  if (!routeCoords || routeCoords.length === 0) {
    Logger.debug('DISCOVERIES_SERVICE', 'No route coordinates provided for SAR');
    return [];
  }

  // Check if route has enough distance for meaningful discoveries
  if (routeCoords.length < 3) {
    Logger.debug('DISCOVERIES_SERVICE', 'Route has less than 3 points, checking distance');
    
    if (routeCoords.length === 2) {
      const distance = calculateDistance(
        routeCoords[0].latitude, routeCoords[0].longitude,
        routeCoords[1].latitude, routeCoords[1].longitude
      );
      
      if (distance < 50) { // Less than 50 meters
        Logger.debug('DISCOVERIES_SERVICE', 'Route distance too small for SAR', { distance });
        return [];
      }
    } else {
      Logger.debug('DISCOVERIES_SERVICE', 'Single point route, no discoveries possible for SAR');
      return [];
    }
  }

  try {
    // Encode route coordinates to polyline
    const encodedPolyline = encodePolyline(routeCoords);
    if (!encodedPolyline) {
      Logger.warn('DISCOVERIES_SERVICE', 'Failed to encode polyline for SAR');
      return [];
    }

    // Build search query from preferences
    const searchQuery = buildSearchQuery(preferences);
    if (!searchQuery.trim()) {
      Logger.debug('DISCOVERIES_SERVICE', 'No enabled place types for SAR');
      return [];
    }

    // Get API key (use Android key as fallback)
    const apiKey = getPlacesAPIKey();
    if (!apiKey) {
      Logger.error('DISCOVERIES_SERVICE', 'No Google Places API key available for SAR');
      return [];
    }

    // Make SAR API call
    const response = await fetch(`${NEW_BASE_URL}/places:searchText`, {
      method: 'POST',
      headers: {
        'Content-Type': 'application/json',
        'X-Goog-Api-Key': apiKey,
        'X-Goog-FieldMask': 'places.id,places.displayName,places.types,places.rating,places.userRatingCount,places.photos,places.location,places.formattedAddress,places.primaryType'
      },
      body: JSON.stringify({
        textQuery: searchQuery,
        searchAlongRouteParameters: {
          polyline: { encodedPolyline }
        },
        maxResultCount: 50,
        languageCode: language
      })
    });

    if (!response.ok) {
      const errorText = await response.text();
      Logger.error('DISCOVERIES_SERVICE', `SAR API call failed: ${response.status}`, { error: errorText });
      
      // Fallback to center-point method
      Logger.warn('DISCOVERIES_SERVICE', 'Falling back to center-point method');
      return await getSuggestionsForRouteFallback(routeCoords, preferences, language);
    }

    const data = await response.json();
    const places = data.places || [];

    Logger.debug('DISCOVERIES_SERVICE', `SAR returned ${places.length} places`);

    // Transform places to match our expected format
    const transformedPlaces = places.map(place => ({
      placeId: place.id,
      name: place.displayName?.text || 'Unknown Place',
      types: place.types || [],
      primaryType: place.primaryType || place.types?.[0] || 'unknown',
      rating: place.rating || null,
      userRatingsTotal: place.userRatingCount || 0,
      location: {
        lat: place.location?.latitude || 0,
        lng: place.location?.longitude || 0
      },
      formatted_address: place.formattedAddress || '',
      photos: place.photos || [],
      source: 'sar'
    }));

    // Apply additional filtering and deduplication
    const filteredPlaces = filterPlacesByPreferences(transformedPlaces, preferences);
    const deduplicatedPlaces = deduplicatePlaces(filteredPlaces);

    const duration = Date.now() - startTime;
    Logger.performance('DISCOVERIES_SERVICE', 'searchAlongRoute', duration, { 
      routeCoordsCount: routeCoords.length,
      placesFound: places.length,
      placesAfterFiltering: filteredPlaces.length,
      placesAfterDeduplication: deduplicatedPlaces.length
    });

    return deduplicatedPlaces;

  } catch (error) {
    Logger.error('DISCOVERIES_SERVICE', 'SAR failed, falling back to center-point method', error);
    
    // Fallback to center-point method
    return await getSuggestionsForRouteFallback(routeCoords, preferences, language);
  }
}

/**
 * Fallback to center-point method if SAR fails
 * @param {Array} routeCoords - Array of coordinate objects
 * @param {Object} preferences - User discovery preferences
 * @param {string} language - Language code
 * @returns {Promise<Array>} Array of suggested places
 */
async function getSuggestionsForRouteFallback(routeCoords, preferences, language = 'en') {
  Logger.debug('DISCOVERIES_SERVICE', 'Using fallback center-point method');
  
  if (!routeCoords || routeCoords.length === 0) {
    return [];
  }

  try {
    // Get enabled place types from preferences
    const enabledTypes = Object.keys(preferences).filter(type => preferences[type]);
    
    if (enabledTypes.length === 0) {
      return [];
    }

    // Calculate route center (original method)
    const center = calculateRouteCenter(routeCoords);
    const radius = 500; // 500m radius
    
    Logger.debug('DISCOVERIES_SERVICE', 'Fallback center-point calculation', {
      center,
      routeCoordsCount: routeCoords.length,
      enabledTypes
    });
    
    // Validate center coordinates
    if (!center.latitude || !center.longitude || 
        center.latitude === 0 || center.longitude === 0 ||
        Math.abs(center.latitude) > 90 || Math.abs(center.longitude) > 180) {
      Logger.error('DISCOVERIES_SERVICE', 'Invalid center coordinates in fallback', { center });
      return [];
    }

    // Fetch places for each enabled type
    const allPlaces = [];
    for (const type of enabledTypes) {
      Logger.debug('DISCOVERIES_SERVICE', `Fetching places for type: ${type}`, { center, radius });
      const places = await fetchPlacesByType(type, center, radius);
      Logger.debug('DISCOVERIES_SERVICE', `Got ${places.length} places for type: ${type}`, {
        samplePlace: places[0] ? {
          name: places[0].name,
          placeId: places[0].placeId,
          location: places[0].location
        } : null
      });
      allPlaces.push(...places);
    }

    // Apply filtering and deduplication
    const filteredPlaces = filterPlacesByPreferences(allPlaces, preferences);
    const deduplicatedPlaces = deduplicatePlaces(filteredPlaces);

    return deduplicatedPlaces;
  } catch (error) {
    Logger.error('DISCOVERIES_SERVICE', 'Fallback center-point method also failed', error);
    return [];
  }
}

/**
 * Sync user preferences with available place types
 */
async function syncPreferencesWithPlaceTypes(existingPrefs) {
  const allPlaceTypes = PLACE_TYPES.filter(type => type.key !== 'all').map(type => type.key);
  const syncedPrefs = { ...existingPrefs };
  
  // Add any new place types that aren't in existing preferences
  allPlaceTypes.forEach(placeType => {
    if (!(placeType in syncedPrefs)) {
      syncedPrefs[placeType] = true; // Default to enabled for new types
    }
  });
  
  // Remove any place types that are no longer in our list
  Object.keys(syncedPrefs).forEach(placeType => {
    if (!allPlaceTypes.includes(placeType)) {
      delete syncedPrefs[placeType];
    }
  });
  
  return syncedPrefs;
}

/**
 * Reset discovery preferences to defaults (all enabled)
 */
export async function resetDiscoveryPreferences() {
  try {
    const defaultPrefs = {};
    PLACE_TYPES.forEach(type => {
      if (type.key !== 'all') {
        defaultPrefs[type.key] = true;
      }
    });
    await AsyncStorage.setItem(DISCOVERY_PREFERENCES_KEY, JSON.stringify(defaultPrefs));
    return defaultPrefs;
  } catch (error) {
    console.warn('Failed to reset discovery preferences:', error);
    return {};
  }
}

/**
 * Get user's discovery preferences from AsyncStorage
 */
export async function getUserDiscoveryPreferences() {
  try {
    const prefs = await AsyncStorage.getItem(DISCOVERY_PREFERENCES_KEY);
    if (prefs) {
      const existingPrefs = JSON.parse(prefs);
      // Sync with current place types and save updated preferences
      const syncedPrefs = await syncPreferencesWithPlaceTypes(existingPrefs);
      await AsyncStorage.setItem(DISCOVERY_PREFERENCES_KEY, JSON.stringify(syncedPrefs));
      return syncedPrefs;
    }
    // Return default preferences (all enabled) - matches all types in PlaceTypes.js
    const defaultPrefs = {};
    PLACE_TYPES.forEach(type => {
      if (type.key !== 'all') {
        defaultPrefs[type.key] = true;
      }
    });
    return defaultPrefs;
  } catch (error) {
    console.warn('Failed to load discovery preferences:', error);
    return {};
  }
}

/**
 * Get user's minimum rating preference
 */
export async function getMinRatingPreference() {
  try {
    const rating = await AsyncStorage.getItem('@discovery_min_rating');
    return rating ? parseFloat(rating) : 3.0; // Default to 3.0
  } catch (error) {
    console.warn('Failed to load min rating preference:', error);
    return 3.0;
  }
}

/**
 * Calculate the center point of a route
 * @param {Array} coords - Array of coordinate objects with latitude/longitude
 * @returns {Object} Center point with latitude and longitude
 */
function calculateRouteCenter(coords) {
  if (!coords || coords.length === 0) {
    return { latitude: 0, longitude: 0 };
  }
  
  if (coords.length === 1) {
    return { latitude: coords[0].latitude, longitude: coords[0].longitude };
  }
  
  // Calculate the average of all coordinates
  const totalLat = coords.reduce((sum, coord) => sum + coord.latitude, 0);
  const totalLng = coords.reduce((sum, coord) => sum + coord.longitude, 0);
  
  return {
    latitude: totalLat / coords.length,
    longitude: totalLng / coords.length
  };
}

/**
 * Calculate route center
 * @param {Array} routeCoords - Array of route coordinates
 * @returns {Object} Center point with latitude and longitude
 */
function coordsToBoundingCircle(coords) {
  const lats = coords.map(c => c.latitude);
  const lngs = coords.map(c => c.longitude);
  const minLat = Math.min(...lats);
  const maxLat = Math.max(...lats);
  const minLng = Math.min(...lngs);
  const maxLng = Math.max(...lngs);

  const centerLat = (minLat + maxLat) / 2;
  const centerLng = (minLng + maxLng) / 2;

  // approximate meters per degree
  const latMeters = (maxLat - minLat) * 111_139;
  const lngMeters =
    (maxLng - minLng) * 111_139 * Math.cos((centerLat * Math.PI) / 180);

  // half the diagonal, clamped [50m, 50km]
  const radius = Math.min(
    Math.max(Math.ceil(Math.hypot(latMeters, lngMeters) / 2), 50),
    50_000
  );

  return { centerLat, centerLng, radius };
}

/**
 * Get place suggestions for a route using user preferences
 * @param {Array} routeCoords - Array of coordinate objects
 * @param {Object} preferences - User discovery preferences
 * @param {string} language - Language code
 * @returns {Promise<Array>} Array of suggested places
 */
export async function getSuggestionsForRoute(routeCoords, preferences, language = 'en', userId = null) {
  const startTime = Date.now();
  Logger.debug('DISCOVERIES_SERVICE', `Getting suggestions for route with ${routeCoords?.length || 0} coordinates`, { 
    userId, 
    enabledTypesCount: Object.keys(preferences).filter(type => preferences[type]).length,
    preferencesKeys: Object.keys(preferences),
    language
  });
  
  if (!routeCoords || routeCoords.length === 0) {
    Logger.debug('DISCOVERIES_SERVICE', 'No route coordinates provided, returning empty array');
    return [];
  }

  // Check if route has enough distance for meaningful discoveries
  if (routeCoords.length < 3) {
    Logger.debug('DISCOVERIES_SERVICE', 'Route has less than 3 points, checking distance');
    
    if (routeCoords.length === 2) {
      const distance = calculateDistance(
        routeCoords[0].latitude, routeCoords[0].longitude,
        routeCoords[1].latitude, routeCoords[1].longitude
      );
      
      if (distance < 50) { // Less than 50 meters
        Logger.debug('DISCOVERIES_SERVICE', 'Route distance too small for discoveries', { distance });
        return [];
      }
    } else {
      Logger.debug('DISCOVERIES_SERVICE', 'Single point route, no discoveries possible');
      return [];
    }
  }

  try {
    // Get enabled place types from preferences
    const enabledTypes = Object.keys(preferences).filter(type => preferences[type]);
    
    if (enabledTypes.length === 0) {
      Logger.debug('DISCOVERIES_SERVICE', 'No enabled place types, returning empty array');
      return [];
    }

    // Use SAR if available, otherwise fallback to center-point
    const suggestions = await searchAlongRoute(routeCoords, preferences, language);

    Logger.debug('DISCOVERIES_SERVICE', `Total places before deduplication: ${suggestions.length}`);

    // Deduplicate and filter results
    const deduplicated = deduplicatePlaces(suggestions);
    Logger.debug('DISCOVERIES_SERVICE', `Places after deduplication: ${deduplicated.length}`);
    
    const filtered = filterPlacesByPreferences(deduplicated, preferences);
    Logger.debug('DISCOVERIES_SERVICE', `Places after filtering: ${filtered.length}`);
    
    // Filter out places that have already been reviewed (saved or dismissed)
    let finalPlaces = filtered;
    if (userId) {
      try {
        Logger.debug('DISCOVERIES_SERVICE', `Filtering out already reviewed places for user: ${userId}`);
        // Get user's reviewed places
        const [savedResult, dismissedResult] = await Promise.all([
          getSavedPlaces(userId),
          getDismissedPlaces(userId)
        ]);
        
        const savedPlaceIds = new Set(savedResult.discoveries?.map(p => p.placeId) || []);
        const dismissedPlaceIds = new Set(dismissedResult.dismissedPlaces?.map(p => p.placeId) || []);
        
        finalPlaces = filtered.filter(place => 
          !savedPlaceIds.has(place.placeId) && !dismissedPlaceIds.has(place.placeId)
        );
        
        Logger.debug('DISCOVERIES_SERVICE', `Places after filtering reviewed: ${finalPlaces.length}`);
      } catch (error) {
        Logger.warn('DISCOVERIES_SERVICE', 'Failed to filter reviewed places, using all places', { error: error.message });
      }
    }

    const duration = Date.now() - startTime;
    Logger.performance('DISCOVERIES_SERVICE', 'getSuggestionsForRoute', duration, { 
      routeCoordsCount: routeCoords.length, 
      enabledTypesCount: enabledTypes.length, 
      finalPlacesCount: finalPlaces.length 
    });

    return finalPlaces;
  } catch (error) {
    Logger.error('DISCOVERIES_SERVICE', 'Error getting suggestions for route', error);
    return [];
  }
}

/**
 * Filter places based on user preferences
 * @param {Array} places - Array of places to filter
 * @param {Object} preferences - User preferences object
 * @returns {Array} Filtered places
 */
function filterPlacesByPreferences(places, preferences = {}) {
  if (!places || places.length === 0) return places;
  
  return places.filter(place => {
    // Filter by minimum rating if specified
    if (preferences.minRating && place.rating) {
      if (place.rating < preferences.minRating) return false;
    }
    
    // Filter by minimum review count if specified
    if (preferences.minReviews && place.userRatingsTotal) {
      if (place.userRatingsTotal < preferences.minReviews) return false;
    }
    
    // Filter by place type if specified
    if (preferences.type && place.category) {
      if (place.category !== preferences.type) return false;
    }
    
    return true;
  });
}

/**
 * Fetch places for a specific type
 * @param {string} type - Place type
 * @param {Object} location - Location object with latitude and longitude
 * @param {number} radius - Search radius in meters
 * @returns {Promise<Array>} Array of places
 */
async function fetchPlacesByType(type, location, radius = 500) {
  Logger.debug('DISCOVERIES_SERVICE', `Fetching places for type: ${type}`, { 
    location, 
    radius,
    locationType: typeof location,
    hasLatitude: !!location?.latitude,
    hasLongitude: !!location?.longitude
  });
  
  try {
    Logger.debug('DISCOVERIES_SERVICE', `Making API call for type: ${type}`, {
      latitude: location.latitude,
      longitude: location.longitude,
      radius,
      type
    });
    
    const options = {
      maxResults: 1,
      useNewAPI: true
    };
    
    Logger.debug('DISCOVERIES_SERVICE', `Calling searchNearbyPlaces with options:`, options);
    
    const places = await searchNearbyPlaces(location.latitude, location.longitude, radius, type, options);
    
    Logger.debug('DISCOVERIES_SERVICE', `API returned ${places.length} places for type: ${type}`, {
      placesCount: places.length,
      firstPlace: places[0] ? { name: places[0].name, placeId: places[0].placeId } : null
    });
    return places;
  } catch (error) {
    Logger.error('DISCOVERIES_SERVICE', `Error fetching places for type: ${type}`, error);
    return [];
  }
}

/**
 * Shuffle array using Fisher-Yates algorithm
 */
function shuffleArray(array) {
  const shuffled = [...array];
  for (let i = shuffled.length - 1; i > 0; i--) {
    const j = Math.floor(Math.random() * (i + 1));
    [shuffled[i], shuffled[j]] = [shuffled[j], shuffled[i]];
  }
  return shuffled;
}

/**
 * Get saved places for a user
 */
async function getSavedPlaces(userId) {
  try {
    const discoveriesRef = collection(db, 'journeys', userId, 'discoveries');
    const q = query(discoveriesRef, where('saved', '==', true));
    const querySnapshot = await getDocs(q);
    
    const savedPlaces = [];
    querySnapshot.forEach((doc) => {
      savedPlaces.push(doc.data());
    });
    
    return { success: true, discoveries: savedPlaces };
  } catch (error) {
    console.error('Error getting saved places:', error);
    return { success: false, discoveries: [] };
  }
}

/**
 * Get dismissed places for a user
 */
async function getDismissedPlaces(userId) {
  try {
    const dismissedRef = collection(db, 'journeys', userId, 'dismissed');
    const q = query(dismissedRef);
    const querySnapshot = await getDocs(q);
    
    const dismissedPlaces = [];
    querySnapshot.forEach((doc) => {
      dismissedPlaces.push(doc.data());
    });
    
    return { success: true, dismissedPlaces };
  } catch (error) {
    console.error('Error getting dismissed places:', error);
    return { success: false, dismissedPlaces: [] };
  }
}

/**
 * Deduplicate places using place_id as primary method, with fallback to location/name matching
 * This prevents false positives by prioritizing Google's unique place identifiers
 */
function deduplicatePlaces(places, proximityThreshold = 20) {
  if (places.length <= 1) return places;
  
  // First, deduplicate by place_id (most reliable method)
  const placeIdMap = new Map();
  const noPlaceIdPlaces = [];
  
  places.forEach(place => {
    if (place.placeId) {
      if (!placeIdMap.has(place.placeId)) {
        placeIdMap.set(place.placeId, place);
      } else {
        // If we have multiple places with same place_id, combine them
        const existing = placeIdMap.get(place.placeId);
        placeIdMap.set(place.placeId, combinePlaces([existing, place]));
      }
    } else {
      noPlaceIdPlaces.push(place);
    }
  });
  
  let deduplicated = Array.from(placeIdMap.values());
  
  // For places without place_id, use location/name matching as fallback
  if (noPlaceIdPlaces.length > 0) {
    const locationDeduplicated = deduplicateByLocation(noPlaceIdPlaces, proximityThreshold);
    deduplicated = [...deduplicated, ...locationDeduplicated];
  }
  
  return deduplicated;
}

/**
 * Fallback deduplication method for places without place_id
 * Uses stricter proximity threshold and more conservative name matching
 */
function deduplicateByLocation(places, proximityThreshold = 20) {
  if (places.length <= 1) return places;
  
  const deduplicated = [];
  const processed = new Set();
  
  for (let i = 0; i < places.length; i++) {
    if (processed.has(i)) continue;
    
    const currentPlace = places[i];
    const similarPlaces = [currentPlace];
    processed.add(i);
    
    // Find similar places
    for (let j = i + 1; j < places.length; j++) {
      if (processed.has(j)) continue;
      
      const otherPlace = places[j];
      
      // Check if places are close and have similar names
      if (arePlacesSimilar(currentPlace, otherPlace, proximityThreshold)) {
        similarPlaces.push(otherPlace);
        processed.add(j);
      }
    }
    
    // Combine similar places into one
    if (similarPlaces.length === 1) {
      deduplicated.push(currentPlace);
    } else {
      const combinedPlace = combinePlaces(similarPlaces);
      deduplicated.push(combinedPlace);
    }
  }
  
  return deduplicated;
}

/**
 * Check if two places are similar (close location and similar name)
 * More conservative matching to prevent false positives
 */
function arePlacesSimilar(place1, place2, proximityThreshold) {
  // Calculate distance between places
  const distance = calculateDistance(
    place1.latitude, place1.longitude,
    place2.latitude, place2.longitude
  );
  
  // Check if places are close enough
  if (distance > proximityThreshold) return false;
  
  // Check name similarity (case-insensitive)
  const name1 = place1.name.toLowerCase().trim();
  const name2 = place2.name.toLowerCase().trim();
  
  // Exact match
  if (name1 === name2) return true;
  
  // Check for common variations (e.g., "McDonald's" vs "McDonalds")
  const normalized1 = name1.replace(/[^a-z0-9]/g, '');
  const normalized2 = name2.replace(/[^a-z0-9]/g, '');
  
  if (normalized1 === normalized2) return true;
  
  // Only allow partial matches if they're very close (within 10m)
  if (distance <= 10) {
    // Check if one name contains the other (for partial matches)
    if (name1.includes(name2) || name2.includes(name1)) return true;
  }
  
  return false;
}

/**
 * Calculate distance between two points in meters
 */
function calculateDistance(lat1, lon1, lat2, lon2) {
  const R = 6371e3; // Earth's radius in meters
  const φ1 = lat1 * Math.PI / 180;
  const φ2 = lat2 * Math.PI / 180;
  const Δφ = (lat2 - lat1) * Math.PI / 180;
  const Δλ = (lon2 - lon1) * Math.PI / 180;

  const a = Math.sin(Δφ / 2) * Math.sin(Δφ / 2) +
    Math.cos(φ1) * Math.cos(φ2) *
    Math.sin(Δλ / 2) * Math.sin(Δλ / 2);
  const c = 2 * Math.atan2(Math.sqrt(a), Math.sqrt(1 - a));

  return R * c;
}

/**
 * Combine multiple places into one, merging their properties
 */
function combinePlaces(places) {
  if (places.length === 1) return places[0];
  
  // Use the first place as the base
  const basePlace = places[0];
  
  // Combine all place types
  const allCategories = places.map(p => p.category).filter(Boolean);
  const uniqueCategories = [...new Set(allCategories)];
  
  // Use the most specific category (longest name) or the first one
  const primaryCategory = uniqueCategories.reduce((best, current) => 
    current.length > best.length ? current : best, uniqueCategories[0] || basePlace.category);
  
  // Combine descriptions
  const descriptions = places.map(p => p.description).filter(Boolean);
  const combinedDescription = descriptions.length > 0 ? descriptions.join(', ') : basePlace.description;
  
  // Use the best rating and photo
  const bestPlace = places.reduce((best, current) => {
    if (!best.rating && current.rating) return current;
    if (best.rating && current.rating && current.rating > best.rating) return current;
    if (!best.thumbnail && current.thumbnail) return current;
    return best;
  }, basePlace);
  
  return {
    ...basePlace,
    category: primaryCategory,
    description: combinedDescription,
    rating: bestPlace.rating,
    userRatingsTotal: bestPlace.userRatingsTotal,
    thumbnail: bestPlace.thumbnail,
    // Add a note about combined types
    combinedTypes: uniqueCategories.length > 1 ? uniqueCategories : undefined,
  };
}

// Snap a raw GPS path to the nearest roads via Google Roads API
export async function snapToRoads(rawCoords) {
  if (!rawCoords?.length) return [];

  const maxBatch = 100;
  const batches = [];
  for (let i = 0; i < rawCoords.length; i += maxBatch) {
    batches.push(rawCoords.slice(i, i + maxBatch));
  }

  const snapped = [];

  for (let idx = 0; idx < batches.length; idx++) {
    const batch = batches[idx];
    Logger.log(`[snapToRoads] batch ${idx + 1}/${batches.length}, length=${batch.length}`);

    const pathParam = batch.map(p => `${p.latitude},${p.longitude}`).join('|');
    const url =
      `https://roads.googleapis.com/v1/snapToRoads` +
      `?interpolate=true` +
      `&key=${encodeURIComponent(GOOGLE_ROADS_API_KEY)}` +
      `&path=${encodeURIComponent(pathParam)}`;


     const resp = await fetch(url);

     const json = await resp.json();


     if (!resp.ok) continue;


    (json.snappedPoints || []).forEach(pt => {
      snapped.push({
        latitude: pt.location.latitude,
        longitude: pt.location.longitude,
      });
    });
  }

  return snapped;
}

/**
 * Get enhanced details for a specific place including AI summaries
 * Now uses the new Places API with automatic fallback
 */
export async function getPlaceDetailsWithSummaries(placeId, language = 'en') {
  try {
    // First try the new API service
    const placeDetails = await getPlaceDetails(placeId, language, true);
    
    // Get AI summaries separately
    const summaries = await getPlaceSummaries(placeId, language);
    
    // Combine place details with summaries
    if (placeDetails) {
      return {
        ...placeDetails,
        summaries: summaries
      };
    }
    
    // Fallback to enhanced place details from the old service
    const enhancedDetails = await getEnhancedPlaceDetails(placeId, language);
    return {
      ...enhancedDetails,
      summaries: summaries
    };
  } catch (error) {
    console.warn('Failed to get place details with summaries:', error);
    // Return basic details if enhanced details fail
    return null;
  }
}

// alias
export { getSuggestionsForRoute as getPassingPlaces };
export { searchAlongRoute, getSuggestionsForRouteFallback };

/**
 * Test API connectivity and provide migration status
 * This helps determine which API is working and provides migration guidance
 */
export async function testPlacesAPIMigration() {
  Logger.info('DISCOVERIES_SERVICE', 'Testing Places API migration...');
  
  try {
    // Test API key availability
    const apiKey = getPlacesAPIKey();
    if (!apiKey) {
      Logger.error('DISCOVERIES_SERVICE', 'No API key available for testing');
      return { success: false, error: 'No API key available' };
    }
    
    Logger.info('DISCOVERIES_SERVICE', 'API key available for testing');
    
    // Test SAR with a simple route
    const testRoute = [
      { latitude: 37.7749, longitude: -122.4194 }, // San Francisco
      { latitude: 37.7849, longitude: -122.4094 }  // Slightly north
    ];
    
    const testPreferences = {
      restaurant: true,
      cafe: true
    };
    
    Logger.info('DISCOVERIES_SERVICE', 'Testing SAR with simple route...');
    const sarResults = await searchAlongRoute(testRoute, testPreferences, 'en');
    
    Logger.info('DISCOVERIES_SERVICE', `SAR test completed with ${sarResults.length} results`);
    
    return {
      success: true,
      sarResults: sarResults.length,
      apiKey: apiKey ? 'Available' : 'Missing'
    };
    
  } catch (error) {
    Logger.error('DISCOVERIES_SERVICE', 'SAR test failed', error);
    return { success: false, error: error.message };
  }
}<|MERGE_RESOLUTION|>--- conflicted
+++ resolved
@@ -1,9 +1,5 @@
-<<<<<<< HEAD
-/* DISCOVERIES SERVICE (CORE DISCOVERY ENGINE)
-=======
-/**
+/*
  * DISCOVERIES SERVICE (CORE DISCOVERY ENGINE)
->>>>>>> d4c5e16e
  * ============================================
  * 
  * PURPOSE:
